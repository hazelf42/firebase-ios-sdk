/*
 * Copyright 2018 Google
 *
 * Licensed under the Apache License, Version 2.0 (the "License");
 * you may not use this file except in compliance with the License.
 * You may obtain a copy of the License at
 *
 *      http://www.apache.org/licenses/LICENSE-2.0
 *
 * Unless required by applicable law or agreed to in writing, software
 * distributed under the License is distributed on an "AS IS" BASIS,
 * WITHOUT WARRANTIES OR CONDITIONS OF ANY KIND, either express or implied.
 * See the License for the specific language governing permissions and
 * limitations under the License.
 */

#ifndef FIRESTORE_CORE_SRC_FIREBASE_FIRESTORE_REMOTE_GRPC_STREAM_H_
#define FIRESTORE_CORE_SRC_FIREBASE_FIRESTORE_REMOTE_GRPC_STREAM_H_

#include <functional>
#include <map>
#include <memory>
#include <queue>
#include <string>
#include <utility>
#include <vector>

<<<<<<< HEAD
#include "Firestore/core/src/firebase/firestore/remote/grpc_call_interface.h"
=======
#include "Firestore/core/src/firebase/firestore/remote/grpc_call.h"
>>>>>>> 0a6f29a7
#include "Firestore/core/src/firebase/firestore/remote/grpc_completion.h"
#include "Firestore/core/src/firebase/firestore/remote/grpc_stream_observer.h"
#include "Firestore/core/src/firebase/firestore/util/async_queue.h"
#include "Firestore/core/src/firebase/firestore/util/status.h"
#include "absl/types/optional.h"
#include "grpcpp/client_context.h"
#include "grpcpp/generic/generic_stub.h"
#include "grpcpp/support/byte_buffer.h"

namespace firebase {
namespace firestore {
namespace remote {

class GrpcConnection;
class GrpcStream;

namespace internal {

struct BufferedWrite {
  grpc::ByteBuffer message;
  grpc::WriteOptions options;
};

/**
 * `BufferedWriter` accepts serialized protos ("writes") on its queue and
 * writes them to the gRPC stream one by one. Only one write
 * may be in progress ("active") at any given time.
 *
 * Writes are put on the queue using `EnqueueWrite`; if no other write is
 * currently in progress, a write will be issued with the given proto
 * immediately, otherwise, the proto will be "buffered" (put on the queue in
 * this `BufferedWriter`). When a write becomes active, a `StreamWrite`
 * operation is created with the proto and immediately executed; a write is
 * active from the moment it is executed and until `DequeueNextWrite` is called
 * on the `BufferedWriter`. `DequeueNextWrite` makes the next write active, if
 * any.
 *
 * `BufferedWriter` does not store any of the operations it creates.
 *
 * This class exists to help Firestore streams adhere to the gRPC requirement
 * that only one write operation may be active at any given time.
 */
class BufferedWriter {
 public:
  // Returns the newly-created write operation if the given `write` became
  // active, null pointer otherwise.
  absl::optional<BufferedWrite> EnqueueWrite(grpc::ByteBuffer&& write,
                                             const grpc::WriteOptions& options);

  absl::optional<BufferedWrite> EnqueueWrite(grpc::ByteBuffer&& write) {
    return EnqueueWrite(std::move(write), grpc::WriteOptions{});
  }

  // Returns the newly-created write operation if there was a next write in the
  // queue, or nullptr if the queue was empty.
  absl::optional<BufferedWrite> DequeueNextWrite();

 private:
  absl::optional<BufferedWrite> TryStartWrite();

  std::queue<BufferedWrite> queue_;
  bool has_active_write_ = false;
};

}  // namespace internal

/**
 * A gRPC bidirectional stream that notifies the given `observer` about stream
 * events.
 *
 * The stream has to be explicitly opened (via `Start`) before it can be used.
 * The stream is always listening for new messages from the server. The stream
 * can be used to send messages to the server (via `Write`); messages are queued
 * and sent out one by one. Both sent and received messages are raw bytes;
 * serialization and deserialization are left to the caller.
 *
 * The observer will be notified about the following events:
 * - stream has been started;
 * - stream has received a new message from the server;
 * - stream has been interrupted with an error. All errors are unrecoverable.
 *
 * Note that the stream will _not_ notify the observer about finish if the
 * finish was initiated by the client.
 *
 * The stream is disposable; once it finishes, it cannot be restarted.
 *
 * This class is essentially a wrapper over
 * `grpc::GenericClientAsyncReaderWriter`. See the source file for comments on
 * implementation details.
 */
<<<<<<< HEAD
class GrpcStream : public GrpcCallInterface {
=======
class GrpcStream : public GrpcCall {
>>>>>>> 0a6f29a7
 public:
  GrpcStream(std::unique_ptr<grpc::ClientContext> context,
             std::unique_ptr<grpc::GenericClientAsyncReaderWriter> call,
             util::AsyncQueue* worker_queue,
             GrpcConnection* grpc_connection,
             GrpcStreamObserver* observer);
  ~GrpcStream();

  void Start();

  // Can only be called once the stream has opened.
  void Write(grpc::ByteBuffer&& message);

  /**
   * Writes the given message and indicates to the server that no more write
   * operations will be sent using this stream. It is invalid to call `Write` or
   * `WriteLast` after `WriteLast` was called.
   */
  void WriteLast(grpc::ByteBuffer&& message);

  // Does not produce a notification. Once this method is called, the stream can
  // no longer be used.
  //
  // This is a blocking operation; blocking time is expected to be in the order
  // of tens of milliseconds.
  //
  // Can be called on a stream before it opens.
<<<<<<< HEAD
  void Finish() override;

  // Like `Finish`, but will notify the observer.
  void FinishWithError(const util::Status& status) override;
=======
  void FinishImmediately() override;

  // Like `FinishImmediately`, but will notify the observer.
  void FinishAndNotify(const util::Status& status) override;
>>>>>>> 0a6f29a7

  /**
   * Writes the given message and finishes the stream as soon as this final
   * write succeeds. The final write is done on a best-effort basis; the return
   * value indicates whether the final write went through.
   *
   * This is a blocking operation; blocking time is expected to be in the order
   * of tens of milliseconds.
   *
   * Can only be called once the stream has opened.
   */
  bool WriteAndFinish(grpc::ByteBuffer&& message);

  bool IsFinished() const {
    return observer_ == nullptr;
  }

  /**
   * Returns the metadata received from the server.
   *
   * Can only be called once the stream has opened.
   */
<<<<<<< HEAD
  MetadataT GetResponseHeaders() const override;

  // For tests only
=======
  Metadata GetResponseHeaders() const override;

  /** For tests only */
>>>>>>> 0a6f29a7
  grpc::ClientContext* context() {
    return context_.get();
  }

 private:
  void Read();
  void MaybeWrite(absl::optional<internal::BufferedWrite> maybe_write);

  void Shutdown();
  void UnsetObserver() {
    observer_ = nullptr;
  }

  void OnStart();
  void OnRead(const grpc::ByteBuffer& message);
  void OnWrite();
  void OnOperationFailed();
  void OnFinishedByServer(const grpc::Status& status);
  void RemoveCompletion(const GrpcCompletion* to_remove);

  using OnSuccess = std::function<void(const GrpcCompletion*)>;
<<<<<<< HEAD
  GrpcCompletion* NewCompletion(GrpcCompletion::Tag tag,
=======
  GrpcCompletion* NewCompletion(GrpcCompletion::Type type,
>>>>>>> 0a6f29a7
                                const OnSuccess& callback);

  // Blocks until all the completions issued by this stream come out from the
  // gRPC completion queue. Once they do, it is safe to delete this `GrpcStream`
  // (thus releasing `grpc::ClientContext`). This function should only be called
  // during the stream finish.
  //
  // Important: before calling this function, the caller must be sure that any
  // pending completions on the gRPC completion queue will come back quickly
  // (either because the call has failed, or because the call has been
  // canceled). Otherwise, this function will block indefinitely.
  void FastFinishCompletionsBlocking();

  // gRPC requires the `context_` and `call_` objects to be valid until the last
  // gRPC operation associated with this stream finishes. Note that
  // `grpc::ClientContext` is _not_ reference-counted.
  //
  // Important: `call_` has to be destroyed before `context_`, so declaration
  // order matters here. Despite the unique pointer, `call_` is actually
  // a non-owning handle, and the memory it refers to (part of a gRPC memory
  // arena) will be released once `context_` (which is owning) is released.
  std::unique_ptr<grpc::ClientContext> context_;
  std::unique_ptr<grpc::GenericClientAsyncReaderWriter> call_;

  util::AsyncQueue* worker_queue_ = nullptr;
  GrpcConnection* grpc_connection_ = nullptr;

  GrpcStreamObserver* observer_ = nullptr;
  internal::BufferedWriter buffered_writer_;

  std::vector<GrpcCompletion*> completions_;

  bool is_finishing_ = false;
};

}  // namespace remote
}  // namespace firestore
}  // namespace firebase

#endif  // FIRESTORE_CORE_SRC_FIREBASE_FIRESTORE_REMOTE_GRPC_STREAM_H_<|MERGE_RESOLUTION|>--- conflicted
+++ resolved
@@ -25,11 +25,7 @@
 #include <utility>
 #include <vector>
 
-<<<<<<< HEAD
-#include "Firestore/core/src/firebase/firestore/remote/grpc_call_interface.h"
-=======
 #include "Firestore/core/src/firebase/firestore/remote/grpc_call.h"
->>>>>>> 0a6f29a7
 #include "Firestore/core/src/firebase/firestore/remote/grpc_completion.h"
 #include "Firestore/core/src/firebase/firestore/remote/grpc_stream_observer.h"
 #include "Firestore/core/src/firebase/firestore/util/async_queue.h"
@@ -120,11 +116,7 @@
  * `grpc::GenericClientAsyncReaderWriter`. See the source file for comments on
  * implementation details.
  */
-<<<<<<< HEAD
-class GrpcStream : public GrpcCallInterface {
-=======
 class GrpcStream : public GrpcCall {
->>>>>>> 0a6f29a7
  public:
   GrpcStream(std::unique_ptr<grpc::ClientContext> context,
              std::unique_ptr<grpc::GenericClientAsyncReaderWriter> call,
@@ -152,17 +144,10 @@
   // of tens of milliseconds.
   //
   // Can be called on a stream before it opens.
-<<<<<<< HEAD
-  void Finish() override;
-
-  // Like `Finish`, but will notify the observer.
-  void FinishWithError(const util::Status& status) override;
-=======
   void FinishImmediately() override;
 
   // Like `FinishImmediately`, but will notify the observer.
   void FinishAndNotify(const util::Status& status) override;
->>>>>>> 0a6f29a7
 
   /**
    * Writes the given message and finishes the stream as soon as this final
@@ -185,15 +170,9 @@
    *
    * Can only be called once the stream has opened.
    */
-<<<<<<< HEAD
-  MetadataT GetResponseHeaders() const override;
-
-  // For tests only
-=======
   Metadata GetResponseHeaders() const override;
 
   /** For tests only */
->>>>>>> 0a6f29a7
   grpc::ClientContext* context() {
     return context_.get();
   }
@@ -215,11 +194,7 @@
   void RemoveCompletion(const GrpcCompletion* to_remove);
 
   using OnSuccess = std::function<void(const GrpcCompletion*)>;
-<<<<<<< HEAD
-  GrpcCompletion* NewCompletion(GrpcCompletion::Tag tag,
-=======
   GrpcCompletion* NewCompletion(GrpcCompletion::Type type,
->>>>>>> 0a6f29a7
                                 const OnSuccess& callback);
 
   // Blocks until all the completions issued by this stream come out from the
