--- conflicted
+++ resolved
@@ -96,14 +96,11 @@
   if (!grpc_channel_ || grpc_channel_->GetState(/*try_to_connect=*/false) ==
                             GRPC_CHANNEL_SHUTDOWN) {
     LOG_DEBUG("Creating Firestore stub.");
-    grpc_channel_ = grpc::CreateChannel(
-        database_info_->host(),
-        grpc::SslCredentials(grpc::SslCredentialsOptions()));
+    grpc_channel_ = CreateChannel();
     grpc_stub_ = absl::make_unique<grpc::GenericStub>(grpc_channel_);
   }
 }
 
-<<<<<<< HEAD
 std::shared_ptr<grpc::Channel> GrpcConnection::CreateChannel() const {
   if (test_certificate_path_.empty()) {
     return grpc::CreateChannel(
@@ -122,8 +119,6 @@
                                    grpc::SslCredentials(options), args);
 }
 
-=======
->>>>>>> bbfe0bff
 std::unique_ptr<GrpcStream> GrpcConnection::CreateStream(
     absl::string_view rpc_name,
     absl::string_view token,
