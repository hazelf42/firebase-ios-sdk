/*
 * Copyright 2018 Google
 *
 * Licensed under the Apache License, Version 2.0 (the "License");
 * you may not use this file except in compliance with the License.
 * You may obtain a copy of the License at
 *
 *      http://www.apache.org/licenses/LICENSE-2.0
 *
 * Unless required by applicable law or agreed to in writing, software
 * distributed under the License is distributed on an "AS IS" BASIS,
 * WITHOUT WARRANTIES OR CONDITIONS OF ANY KIND, either express or implied.
 * See the License for the specific language governing permissions and
 * limitations under the License.
 */

#include "Firestore/core/src/firebase/firestore/remote/datastore.h"

#include <unordered_set>

#include "Firestore/core/include/firebase/firestore/firestore_errors.h"
#include "Firestore/core/src/firebase/firestore/auth/credentials_provider.h"
#include "Firestore/core/src/firebase/firestore/auth/token.h"
#include "Firestore/core/src/firebase/firestore/core/database_info.h"
#include "Firestore/core/src/firebase/firestore/remote/connectivity_monitor.h"
#include "Firestore/core/src/firebase/firestore/remote/grpc_completion.h"
#include "Firestore/core/src/firebase/firestore/util/executor_libdispatch.h"
#include "Firestore/core/src/firebase/firestore/util/hard_assert.h"
#include "absl/memory/memory.h"
#include "absl/strings/str_cat.h"

namespace firebase {
namespace firestore {
namespace remote {

using auth::CredentialsProvider;
using auth::Token;
using core::DatabaseInfo;
using util::AsyncQueue;
using util::Status;
using util::internal::Executor;
using util::internal::ExecutorLibdispatch;

namespace {

std::unique_ptr<Executor> CreateExecutor() {
  auto queue = dispatch_queue_create("com.google.firebase.firestore.rpc",
                                     DISPATCH_QUEUE_SERIAL);
  return absl::make_unique<ExecutorLibdispatch>(queue);
}

std::string MakeString(grpc::string_ref grpc_str) {
  return {grpc_str.begin(), grpc_str.size()};
}

absl::string_view MakeStringView(grpc::string_ref grpc_str) {
  return {grpc_str.begin(), grpc_str.size()};
}

}  // namespace

Datastore::Datastore(const DatabaseInfo &database_info,
<<<<<<< HEAD
                     AsyncQueue *worker_queue)
    : grpc_connection_{database_info, worker_queue, &grpc_queue_,
                       ConnectivityMonitor::Create(worker_queue)},
      rpc_executor_{CreateExecutor()} {
=======
                     AsyncQueue *worker_queue,
                     CredentialsProvider *credentials,
                     FSTSerializerBeta *serializer)
    : grpc_connection_{database_info, worker_queue, &grpc_queue_},
      worker_queue_{worker_queue},
      credentials_{credentials},
      rpc_executor_{CreateExecutor()},
      serializer_{serializer} {
>>>>>>> 14683d03
  rpc_executor_->Execute([this] { PollGrpcQueue(); });
}

void Datastore::Shutdown() {
  // `grpc::CompletionQueue::Next` will only return `false` once `Shutdown` has
  // been called and all submitted tags have been extracted. Without this call,
  // `rpc_executor_` will never finish.
  grpc_queue_.Shutdown();
  // Drain the executor to make sure it extracted all the operations from gRPC
  // completion queue.
  rpc_executor_->ExecuteBlocking([] {});
}

void Datastore::PollGrpcQueue() {
  HARD_ASSERT(rpc_executor_->IsCurrentExecutor(),
              "PollGrpcQueue should only be called on the "
              "dedicated Datastore executor");

  void *tag = nullptr;
  bool ok = false;
  while (grpc_queue_.Next(&tag, &ok)) {
    auto completion = static_cast<GrpcCompletion *>(tag);
    // While it's valid in principle, we never deliberately pass a null pointer
    // to gRPC completion queue and expect it back. This assertion might be
    // relaxed if necessary.
    HARD_ASSERT(tag, "gRPC queue returned a null tag");
    completion->Complete(ok);
  }
}

std::shared_ptr<WatchStream> Datastore::CreateWatchStream(
    id<FSTWatchStreamDelegate> delegate) {
  return std::make_shared<WatchStream>(worker_queue_, credentials_, serializer_,
                                       &grpc_connection_, delegate);
}

std::shared_ptr<WriteStream> Datastore::CreateWriteStream(
    id<FSTWriteStreamDelegate> delegate) {
  return std::make_shared<WriteStream>(worker_queue_, credentials_, serializer_,
                                       &grpc_connection_, delegate);
}

std::string Datastore::GetWhitelistedHeadersAsString(
    const GrpcStream::MetadataT &headers) {
  static std::unordered_set<std::string> whitelist = {
      "date", "x-google-backends", "x-google-netmon-label", "x-google-service",
      "x-google-gfe-request-trace"};

  std::string result;
  for (const auto &kv : headers) {
    if (whitelist.find(MakeString(kv.first)) != whitelist.end()) {
      absl::StrAppend(&result, MakeStringView(kv.first), ": ",
                      MakeStringView(kv.second), "\n");
    }
  }
  return result;
}

}  // namespace remote
}  // namespace firestore
}  // namespace firebase<|MERGE_RESOLUTION|>--- conflicted
+++ resolved
@@ -60,21 +60,15 @@
 }  // namespace
 
 Datastore::Datastore(const DatabaseInfo &database_info,
-<<<<<<< HEAD
-                     AsyncQueue *worker_queue)
-    : grpc_connection_{database_info, worker_queue, &grpc_queue_,
-                       ConnectivityMonitor::Create(worker_queue)},
-      rpc_executor_{CreateExecutor()} {
-=======
                      AsyncQueue *worker_queue,
                      CredentialsProvider *credentials,
                      FSTSerializerBeta *serializer)
-    : grpc_connection_{database_info, worker_queue, &grpc_queue_},
+    : grpc_connection_{database_info, worker_queue, &grpc_queue_,
+                       ConnectivityMonitor::Create(worker_queue)},
       worker_queue_{worker_queue},
       credentials_{credentials},
       rpc_executor_{CreateExecutor()},
       serializer_{serializer} {
->>>>>>> 14683d03
   rpc_executor_->Execute([this] { PollGrpcQueue(); });
 }
 
