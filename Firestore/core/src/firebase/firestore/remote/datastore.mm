--- conflicted
+++ resolved
@@ -84,13 +84,7 @@
                      AsyncQueue *worker_queue,
                      CredentialsProvider *credentials,
                      FSTSerializerBeta *serializer)
-<<<<<<< HEAD
-    : grpc_connection_{database_info, worker_queue, &grpc_queue_,
-                       ConnectivityMonitor::Create(worker_queue)},
-      worker_queue_{worker_queue},
-=======
     : worker_queue_{worker_queue},
->>>>>>> 4e067e55
       credentials_{credentials},
       rpc_executor_{CreateExecutor()},
       grpc_connection_{database_info, worker_queue, &grpc_queue_,
