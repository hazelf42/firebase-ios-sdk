/*
 * Copyright 2018 Google
 *
 * Licensed under the Apache License, Version 2.0 (the "License");
 * you may not use this file except in compliance with the License.
 * You may obtain a copy of the License at
 *
 *      http://www.apache.org/licenses/LICENSE-2.0
 *
 * Unless required by applicable law or agreed to in writing, software
 * distributed under the License is distributed on an "AS IS" BASIS,
 * WITHOUT WARRANTIES OR CONDITIONS OF ANY KIND, either express or implied.
 * See the License for the specific language governing permissions and
 * limitations under the License.
 */

#include "Firestore/core/src/firebase/firestore/remote/datastore.h"

#include <unordered_set>
#include <utility>

#include "Firestore/core/include/firebase/firestore/firestore_errors.h"
#include "Firestore/core/src/firebase/firestore/auth/credentials_provider.h"
#include "Firestore/core/src/firebase/firestore/auth/token.h"
#include "Firestore/core/src/firebase/firestore/core/database_info.h"
#include "Firestore/core/src/firebase/firestore/remote/connectivity_monitor.h"
#include "Firestore/core/src/firebase/firestore/remote/grpc_completion.h"
#include "Firestore/core/src/firebase/firestore/remote/grpc_stream.h"
#include "Firestore/core/src/firebase/firestore/remote/grpc_streaming_reader.h"
#include "Firestore/core/src/firebase/firestore/remote/grpc_unary_call.h"
#include "Firestore/core/src/firebase/firestore/util/error_apple.h"
#include "Firestore/core/src/firebase/firestore/util/executor_libdispatch.h"
#include "Firestore/core/src/firebase/firestore/util/hard_assert.h"
#include "Firestore/core/src/firebase/firestore/util/log.h"
#include "Firestore/core/src/firebase/firestore/util/statusor.h"
#include "absl/memory/memory.h"
#include "absl/strings/str_cat.h"

namespace firebase {
namespace firestore {
namespace remote {

using auth::CredentialsProvider;
using auth::Token;
using core::DatabaseInfo;
using model::DocumentKey;
using util::AsyncQueue;
using util::Status;
using util::StatusOr;
using util::internal::Executor;
using util::internal::ExecutorLibdispatch;

namespace {

const auto kRpcNameCommit = "/google.firestore.v1beta1.Firestore/Commit";
const auto kRpcNameLookup =
    "/google.firestore.v1beta1.Firestore/BatchGetDocuments";

std::unique_ptr<Executor> CreateExecutor() {
  auto queue = dispatch_queue_create("com.google.firebase.firestore.rpc",
                                     DISPATCH_QUEUE_SERIAL);
  return absl::make_unique<ExecutorLibdispatch>(queue);
}

std::string MakeString(grpc::string_ref grpc_str) {
  return {grpc_str.begin(), grpc_str.size()};
}

absl::string_view MakeStringView(grpc::string_ref grpc_str) {
  return {grpc_str.begin(), grpc_str.size()};
}

void LogGrpcCallFinished(absl::string_view rpc_name,
<<<<<<< HEAD
                         GrpcCallInterface *call,
                         const Status &status) {
=======
                         GrpcStreamingReader* call,
                         const Status& status) {
>>>>>>> 251c0891
  LOG_DEBUG("RPC %s completed. Error: %s: %s", rpc_name, status.code(),
            status.error_message());
  if (bridge::IsLoggingEnabled()) {
    auto headers =
        Datastore::GetWhitelistedHeadersAsString(call->GetResponseHeaders());
    LOG_DEBUG("RPC %s returned headers (whitelisted): %s", rpc_name, headers);
  }
}

}  // namespace

Datastore::Datastore(const DatabaseInfo& database_info,
                     AsyncQueue* worker_queue,
                     CredentialsProvider* credentials,
                     FSTSerializerBeta* serializer)
    : worker_queue_{NOT_NULL(worker_queue)},
      credentials_{credentials},
      rpc_executor_{CreateExecutor()},
      connectivity_monitor_{ConnectivityMonitor::Create(worker_queue)},
      grpc_connection_{database_info, worker_queue, &grpc_queue_,
                       connectivity_monitor_.get()},
      serializer_bridge_{NOT_NULL(serializer)} {
  rpc_executor_->Execute([this] { PollGrpcQueue(); });
}

void Datastore::Shutdown() {
  // Order matters here: shutting down `grpc_connection_`, which will quickly
  // finish any pending gRPC calls, must happen before shutting down the gRPC
  // queue.
  grpc_connection_.Shutdown();

  // `grpc::CompletionQueue::Next` will only return `false` once `Shutdown` has
  // been called and all submitted tags have been extracted. Without this call,
  // `rpc_executor_` will never finish.
  grpc_queue_.Shutdown();
  // Drain the executor to make sure it extracted all the operations from gRPC
  // completion queue.
  rpc_executor_->ExecuteBlocking([] {});
}

void Datastore::PollGrpcQueue() {
  HARD_ASSERT(rpc_executor_->IsCurrentExecutor(),
              "PollGrpcQueue should only be called on the "
              "dedicated Datastore executor");

  void* tag = nullptr;
  bool ok = false;
  while (grpc_queue_.Next(&tag, &ok)) {
    auto completion = static_cast<GrpcCompletion*>(tag);
    // While it's valid in principle, we never deliberately pass a null pointer
    // to gRPC completion queue and expect it back. This assertion might be
    // relaxed if necessary.
    HARD_ASSERT(tag, "gRPC queue returned a null tag");
    completion->Complete(ok);
  }
}

std::shared_ptr<WatchStream> Datastore::CreateWatchStream(
    id<FSTWatchStreamDelegate> delegate) {
  return std::make_shared<WatchStream>(worker_queue_, credentials_,
                                       serializer_bridge_.GetSerializer(),
                                       &grpc_connection_, delegate);
}

std::shared_ptr<WriteStream> Datastore::CreateWriteStream(
    id<FSTWriteStreamDelegate> delegate) {
  return std::make_shared<WriteStream>(worker_queue_, credentials_,
                                       serializer_bridge_.GetSerializer(),
                                       &grpc_connection_, delegate);
}

void Datastore::CommitMutations(NSArray<FSTMutation *> *mutations,
                                FSTVoidErrorBlock completion) {
  grpc::ByteBuffer message = serializer_bridge_.ToByteBuffer(
      serializer_bridge_.CreateCommitRequest(mutations));

  ResumeRpcWithCredentials(
      [this, message, completion](const StatusOr<Token> &maybe_credentials) {
        if (!maybe_credentials.ok()) {
          completion(util::MakeNSError(maybe_credentials.status()));
          return;
        }
        CommitMutationsWithCredentials(maybe_credentials.ValueOrDie(), message,
                                       completion);
      });
}

void Datastore::CommitMutationsWithCredentials(const Token &token,
                                               const grpc::ByteBuffer &message,
                                               FSTVoidErrorBlock completion) {
  std::unique_ptr<GrpcUnaryCall> call_owning = grpc_connection_.CreateUnaryCall(
      kRpcNameCommit, token, std::move(message));
  GrpcUnaryCall *call = call_owning.get();
  active_calls_.push_back(std::move(call_owning));

  call->Start(
      [this, call, completion](const StatusOr<grpc::ByteBuffer> &result) {
        LogGrpcCallFinished("CommitRequest", call, result.status());
        HandleCallStatus(result.status());

        OnCommitMutationsResponse(result, completion);

        RemoveGrpcCall(call);
      });
}

void Datastore::OnCommitMutationsResponse(
    const StatusOr<grpc::ByteBuffer> &result, FSTVoidErrorBlock completion) {
  if (result.ok()) {
    completion(/*Response is deliberately ignored*/ nil);
  } else {
    completion(util::MakeNSError(result.status()));
  }
}

void Datastore::LookupDocuments(
    const std::vector<DocumentKey>& keys,
    FSTVoidMaybeDocumentArrayErrorBlock completion) {
  grpc::ByteBuffer message = serializer_bridge_.ToByteBuffer(
      serializer_bridge_.CreateLookupRequest(keys));

  ResumeRpcWithCredentials(
      [this, message, completion](const StatusOr<Token>& maybe_credentials) {
        if (!maybe_credentials.ok()) {
          completion(nil, util::MakeNSError(maybe_credentials.status()));
          return;
        }
        LookupDocumentsWithCredentials(maybe_credentials.ValueOrDie(), message,
                                       completion);
      });
}

void Datastore::LookupDocumentsWithCredentials(
    const Token& token,
    const grpc::ByteBuffer& message,
    FSTVoidMaybeDocumentArrayErrorBlock completion) {
<<<<<<< HEAD
  std::unique_ptr<GrpcStreamingReader> call_owning =
      grpc_connection_.CreateStreamingReader(kRpcNameLookup, token,
                                             std::move(message));
  GrpcStreamingReader *call = call_owning.get();
  active_calls_.push_back(std::move(call_owning));

  call->Start([this, call, completion](
                  const StatusOr<std::vector<grpc::ByteBuffer>> &result) {
    LogGrpcCallFinished("BatchGetDocuments", call, result.status());
    HandleCallStatus(result.status());

    OnLookupDocumentsResponse(result, completion);

=======
  lookup_calls_.push_back(grpc_connection_.CreateStreamingReader(
      kRpcNameLookup, token, std::move(message)));
  GrpcStreamingReader* call = lookup_calls_.back().get();

  call->Start([this, call, completion](
                  const StatusOr<std::vector<grpc::ByteBuffer>>& result) {
    OnLookupDocumentsResponse(call, result, completion);
>>>>>>> 251c0891
    RemoveGrpcCall(call);
  });
}

void Datastore::OnLookupDocumentsResponse(
<<<<<<< HEAD
    const StatusOr<std::vector<grpc::ByteBuffer>> &result,
=======
    GrpcStreamingReader* call,
    const StatusOr<std::vector<grpc::ByteBuffer>>& result,
>>>>>>> 251c0891
    FSTVoidMaybeDocumentArrayErrorBlock completion) {
  if (!result.ok()) {
    completion(nil, util::MakeNSError(result.status()));
    return;
  }

  Status parse_status;
  std::vector<grpc::ByteBuffer> responses = std::move(result).ValueOrDie();
  NSArray<FSTMaybeDocument*>* docs =
      serializer_bridge_.MergeLookupResponses(responses, &parse_status);
  if (parse_status.ok()) {
    completion(docs, nil);
  } else {
    completion(nil, util::MakeNSError(parse_status));
  }
}

void Datastore::ResumeRpcWithCredentials(const OnCredentials& on_credentials) {
  // Auth may outlive Firestore
  std::weak_ptr<Datastore> weak_this{shared_from_this()};

  credentials_->GetToken(
      [weak_this, on_credentials](const StatusOr<Token>& result) {
        auto strong_this = weak_this.lock();
        if (!strong_this) {
          return;
        }

        strong_this->worker_queue_->EnqueueRelaxed(
            [weak_this, result, on_credentials] {
              auto strong_this = weak_this.lock();
              if (!strong_this) {
                return;
              }

              on_credentials(result);
            });
      });
}

void Datastore::HandleCallStatus(const Status& status) {
  if (status.code() == FirestoreErrorCode::Unauthenticated) {
    credentials_->InvalidateToken();
  }
}

<<<<<<< HEAD
void Datastore::RemoveGrpcCall(GrpcCallInterface *to_remove) {
  auto found =
      std::find_if(active_calls_.begin(), active_calls_.end(),
                   [to_remove](const std::unique_ptr<GrpcCallInterface> &call) {
                     return call.get() == to_remove;
                   });
  HARD_ASSERT(found != active_calls_.end(), "Missing gRPC call");
  active_calls_.erase(found);
}

std::string Datastore::GetWhitelistedHeadersAsString(
    const GrpcCallInterface::Metadata &headers) {
=======
void Datastore::RemoveGrpcCall(GrpcStreamingReader* to_remove) {
  auto found = std::find_if(
      lookup_calls_.begin(), lookup_calls_.end(),
      [to_remove](const std::unique_ptr<GrpcStreamingReader>& call) {
        return call.get() == to_remove;
      });
  HARD_ASSERT(found != lookup_calls_.end(), "Missing gRPC call");
  lookup_calls_.erase(found);
}

std::string Datastore::GetWhitelistedHeadersAsString(
    const GrpcStream::MetadataT& headers) {
>>>>>>> 251c0891
  static std::unordered_set<std::string> whitelist = {
      "date", "x-google-backends", "x-google-netmon-label", "x-google-service",
      "x-google-gfe-request-trace"};

  std::string result;
  for (const auto& kv : headers) {
    if (whitelist.find(MakeString(kv.first)) != whitelist.end()) {
      absl::StrAppend(&result, MakeStringView(kv.first), ": ",
                      MakeStringView(kv.second), "\n");
    }
  }
  return result;
}

}  // namespace remote
}  // namespace firestore
}  // namespace firebase<|MERGE_RESOLUTION|>--- conflicted
+++ resolved
@@ -71,13 +71,8 @@
 }
 
 void LogGrpcCallFinished(absl::string_view rpc_name,
-<<<<<<< HEAD
-                         GrpcCallInterface *call,
+                         GrpcCall *call,
                          const Status &status) {
-=======
-                         GrpcStreamingReader* call,
-                         const Status& status) {
->>>>>>> 251c0891
   LOG_DEBUG("RPC %s completed. Error: %s: %s", rpc_name, status.code(),
             status.error_message());
   if (bridge::IsLoggingEnabled()) {
@@ -214,7 +209,6 @@
     const Token& token,
     const grpc::ByteBuffer& message,
     FSTVoidMaybeDocumentArrayErrorBlock completion) {
-<<<<<<< HEAD
   std::unique_ptr<GrpcStreamingReader> call_owning =
       grpc_connection_.CreateStreamingReader(kRpcNameLookup, token,
                                              std::move(message));
@@ -222,32 +216,18 @@
   active_calls_.push_back(std::move(call_owning));
 
   call->Start([this, call, completion](
-                  const StatusOr<std::vector<grpc::ByteBuffer>> &result) {
+                  const StatusOr<std::vector<grpc::ByteBuffer>>& result) {
     LogGrpcCallFinished("BatchGetDocuments", call, result.status());
     HandleCallStatus(result.status());
 
     OnLookupDocumentsResponse(result, completion);
 
-=======
-  lookup_calls_.push_back(grpc_connection_.CreateStreamingReader(
-      kRpcNameLookup, token, std::move(message)));
-  GrpcStreamingReader* call = lookup_calls_.back().get();
-
-  call->Start([this, call, completion](
-                  const StatusOr<std::vector<grpc::ByteBuffer>>& result) {
-    OnLookupDocumentsResponse(call, result, completion);
->>>>>>> 251c0891
     RemoveGrpcCall(call);
   });
 }
 
 void Datastore::OnLookupDocumentsResponse(
-<<<<<<< HEAD
-    const StatusOr<std::vector<grpc::ByteBuffer>> &result,
-=======
-    GrpcStreamingReader* call,
     const StatusOr<std::vector<grpc::ByteBuffer>>& result,
->>>>>>> 251c0891
     FSTVoidMaybeDocumentArrayErrorBlock completion) {
   if (!result.ok()) {
     completion(nil, util::MakeNSError(result.status()));
@@ -294,11 +274,10 @@
   }
 }
 
-<<<<<<< HEAD
-void Datastore::RemoveGrpcCall(GrpcCallInterface *to_remove) {
+void Datastore::RemoveGrpcCall(GrpcCall* to_remove) {
   auto found =
       std::find_if(active_calls_.begin(), active_calls_.end(),
-                   [to_remove](const std::unique_ptr<GrpcCallInterface> &call) {
+                   [to_remove](const std::unique_ptr<GrpcCall>& call) {
                      return call.get() == to_remove;
                    });
   HARD_ASSERT(found != active_calls_.end(), "Missing gRPC call");
@@ -306,21 +285,7 @@
 }
 
 std::string Datastore::GetWhitelistedHeadersAsString(
-    const GrpcCallInterface::Metadata &headers) {
-=======
-void Datastore::RemoveGrpcCall(GrpcStreamingReader* to_remove) {
-  auto found = std::find_if(
-      lookup_calls_.begin(), lookup_calls_.end(),
-      [to_remove](const std::unique_ptr<GrpcStreamingReader>& call) {
-        return call.get() == to_remove;
-      });
-  HARD_ASSERT(found != lookup_calls_.end(), "Missing gRPC call");
-  lookup_calls_.erase(found);
-}
-
-std::string Datastore::GetWhitelistedHeadersAsString(
-    const GrpcStream::MetadataT& headers) {
->>>>>>> 251c0891
+    const GrpcCall::Metadata& headers) {
   static std::unordered_set<std::string> whitelist = {
       "date", "x-google-backends", "x-google-netmon-label", "x-google-service",
       "x-google-gfe-request-trace"};
