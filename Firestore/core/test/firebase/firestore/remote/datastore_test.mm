/*
 * Copyright 2018 Google
 *
 * Licensed under the Apache License, Version 2.0 (the "License");
 * you may not use this file except in compliance with the License.
 * You may obtain a copy of the License at
 *
 *      http://www.apache.org/licenses/LICENSE-2.0
 *
 * Unless required by applicable law or agreed to in writing, software
 * distributed under the License is distributed on an "AS IS" BASIS,
 * WITHOUT WARRANTIES OR CONDITIONS OF ANY KIND, either express or implied.
 * See the License for the specific language governing permissions and
 * limitations under the License.
 */

#include <memory>
#include <string>

#include "Firestore/core/src/firebase/firestore/remote/datastore.h"
#include "Firestore/core/src/firebase/firestore/util/async_queue.h"
#include "Firestore/core/src/firebase/firestore/util/executor_libdispatch.h"
<<<<<<< HEAD
#include "Firestore/core/src/firebase/firestore/util/string_apple.h"
#include "Firestore/core/test/firebase/firestore/util/fake_credentials_provider.h"
#include "Firestore/core/test/firebase/firestore/util/grpc_stream_tester.h"
=======
#include "Firestore/core/test/firebase/firestore/util/fake_credentials_provider.h"
>>>>>>> d8bb9b39
#include "absl/memory/memory.h"
#include "gtest/gtest.h"

#import "Firestore/Protos/objc/google/firestore/v1beta1/Document.pbobjc.h"
#import "Firestore/Protos/objc/google/firestore/v1beta1/Firestore.pbobjc.h"

namespace firebase {
namespace firestore {
namespace remote {

using auth::CredentialsProvider;
using core::DatabaseInfo;
using model::DatabaseId;
using util::AsyncQueue;
<<<<<<< HEAD
using util::MakeByteBuffer;
using util::CompletionEndState;
using util::GrpcStreamTester;
using util::FakeCredentialsProvider;
using util::FakeGrpcQueue;
using util::WrapNSString;
=======
using util::FakeCredentialsProvider;
>>>>>>> d8bb9b39
using util::internal::ExecutorLibdispatch;
using util::CompletionResult::Error;
using util::CompletionResult::Ok;
using util::internal::ExecutorStd;
using Type = GrpcCompletion::Type;

namespace {

grpc::ByteBuffer MakeByteBuffer(NSData* data) {
  grpc::Slice slice{[data bytes], [data length]};
  return grpc::ByteBuffer{&slice, 1};
}

grpc::ByteBuffer MakeFakeDocument(const std::string& doc_name) {
  GCFSDocument* doc = [GCFSDocument message];
  doc.name =
      WrapNSString(std::string{"projects/p/databases/d/documents/"} + doc_name);
  GCFSValue* value = [GCFSValue message];
  value.stringValue = @"bar";
  [doc.fields addEntriesFromDictionary:@{
    @"foo" : value,
  }];
  doc.updateTime.seconds = 0;
  doc.updateTime.nanos = 42000;

  GCFSBatchGetDocumentsResponse* response =
      [GCFSBatchGetDocumentsResponse message];
  response.found = doc;
  return MakeByteBuffer([response data]);
}

class FakeDatastore : public Datastore {
 public:
  using Datastore::Datastore;

  grpc::CompletionQueue* queue() {
    return grpc_queue();
  }
  void CancelLastCall() {
    LastCall()->context()->TryCancel();
  }
};

<<<<<<< HEAD
std::shared_ptr<FakeDatastore> CreateDatastore(
    const DatabaseInfo& database_info,
    AsyncQueue* worker_queue,
    CredentialsProvider* credentials) {
  return std::make_shared<FakeDatastore>(
=======
std::shared_ptr<Datastore> CreateDatastore(const DatabaseInfo& database_info,
                                           AsyncQueue* worker_queue,
                                           CredentialsProvider* credentials) {
  return std::make_shared<Datastore>(
>>>>>>> d8bb9b39
      database_info, worker_queue, credentials,
      [[FSTSerializerBeta alloc]
          initWithDatabaseID:&database_info.database_id()]);
}

}  // namespace

class DatastoreTest : public testing::Test {
 public:
  DatastoreTest()
      : worker_queue{absl::make_unique<ExecutorLibdispatch>(
            dispatch_queue_create("datastore_test", DISPATCH_QUEUE_SERIAL))},
<<<<<<< HEAD
        database_info{DatabaseId{"p", "d"}, "", "", false},
        datastore{CreateDatastore(database_info, &worker_queue, &credentials)},
        fake_grpc_queue{datastore->queue()} {
    // Deliberately don't `Start` the `Datastore` to prevent normal gRPC
    // completion queue polling; the test is using `FakeGrpcQueue`.
=======
        database_info{DatabaseId{"foo", "bar"}, "", "", false},
        datastore{CreateDatastore(database_info, &worker_queue, &credentials)} {
>>>>>>> d8bb9b39
  }

  ~DatastoreTest() {
    if (!is_shut_down) {
      Shutdown();
    }
  }

  void Shutdown() {
    is_shut_down = true;
    datastore->Shutdown();
  }

<<<<<<< HEAD
  void ForceFinish(std::initializer_list<CompletionEndState> end_states) {
    datastore->CancelLastCall();
    fake_grpc_queue.ExtractCompletions(end_states);
    worker_queue.EnqueueBlocking([] {});
  }

  void ForceFinishAnyTypeOrder(
      std::initializer_list<CompletionEndState> end_states) {
    datastore->CancelLastCall();
    fake_grpc_queue.ExtractCompletions(
        GrpcStreamTester::CreateAnyTypeOrderCallback(end_states));
    worker_queue.EnqueueBlocking([] {});
  }

  bool is_shut_down = false;
  DatabaseInfo database_info;
  FakeCredentialsProvider credentials;

  AsyncQueue worker_queue;
  std::shared_ptr<FakeDatastore> datastore;

  std::unique_ptr<ConnectivityMonitor> connectivity_monitor;
  FakeGrpcQueue fake_grpc_queue;
=======
  bool is_shut_down = false;
  DatabaseInfo database_info;
  FakeCredentialsProvider credentials;

  AsyncQueue worker_queue;
  std::shared_ptr<Datastore> datastore;
>>>>>>> d8bb9b39
};

TEST_F(DatastoreTest, CanShutdownWithNoOperations) {
  Shutdown();
}

TEST_F(DatastoreTest, WhitelistedHeaders) {
  GrpcStream::Metadata headers = {
      {"date", "date value"},
      {"x-google-backends", "backend value"},
      {"x-google-foo", "should not be in result"},  // Not whitelisted
      {"x-google-gfe-request-trace", "request trace"},
      {"x-google-netmon-label", "netmon label"},
      {"x-google-service", "service 1"},
      {"x-google-service", "service 2"},  // Duplicate names are allowed
  };
  std::string result = Datastore::GetWhitelistedHeadersAsString(headers);
  EXPECT_EQ(result,
            "date: date value\n"
            "x-google-backends: backend value\n"
            "x-google-gfe-request-trace: request trace\n"
            "x-google-netmon-label: netmon label\n"
            "x-google-service: service 1\n"
            "x-google-service: service 2\n");
}

<<<<<<< HEAD
// Normal operation

TEST_F(DatastoreTest, CommitMutationsSuccess) {
  __block bool done = false;
  __block NSError* resulting_error = nullptr;
  datastore->CommitMutations(@[], ^(NSError* _Nullable error) {
    done = true;
    resulting_error = error;
  });
  // Make sure Auth has a chance to run.
  worker_queue.EnqueueBlocking([] {});

  ForceFinish({{Type::Finish, grpc::Status::OK}});

  EXPECT_TRUE(done);
  EXPECT_EQ(resulting_error, nullptr);
}

TEST_F(DatastoreTest, LookupDocumentsOneSuccessfulRead) {
  __block bool done = false;
  __block NSArray<FSTMaybeDocument*>* resulting_docs = nullptr;
  __block NSError* resulting_error = nullptr;
  datastore->LookupDocuments({},
                             ^(NSArray<FSTMaybeDocument*>* _Nullable documents,
                               NSError* _Nullable error) {
                               done = true;
                               resulting_docs = documents;
                               resulting_error = error;
                             });
  // Make sure Auth has a chance to run.
  worker_queue.EnqueueBlocking([] {});

  ForceFinishAnyTypeOrder({{Type::Read, MakeFakeDocument("foo/1")},
                           {Type::Write, Ok},
                           /*Read after last*/ {Type::Read, Error}});
  ForceFinish({{Type::Finish, grpc::Status::OK}});

  EXPECT_TRUE(done);
  ASSERT_NE(resulting_docs, nullptr);
  EXPECT_EQ(resulting_docs.count, 1);
  EXPECT_EQ([[resulting_docs objectAtIndex:0] key].ToString(), "foo/1");
  EXPECT_EQ(resulting_error, nullptr);
}

TEST_F(DatastoreTest, LookupDocumentsTwoSuccessfulReads) {
  __block bool done = false;
  __block NSArray<FSTMaybeDocument*>* resulting_docs = nullptr;
  __block NSError* resulting_error = nullptr;
  datastore->LookupDocuments({},
                             ^(NSArray<FSTMaybeDocument*>* _Nullable documents,
                               NSError* _Nullable error) {
                               done = true;
                               resulting_docs = documents;
                               resulting_error = error;
                             });
  // Make sure Auth has a chance to run.
  worker_queue.EnqueueBlocking([] {});

  ForceFinishAnyTypeOrder({{Type::Write, Ok},
                           {Type::Read, MakeFakeDocument("foo/1")},
                           {Type::Read, MakeFakeDocument("foo/2")},
                           /*Read after last*/ {Type::Read, Error}});
  ForceFinish({{Type::Finish, grpc::Status::OK}});

  EXPECT_TRUE(done);
  ASSERT_NE(resulting_docs, nullptr);
  EXPECT_EQ(resulting_docs.count, 2);
  EXPECT_EQ([[resulting_docs objectAtIndex:0] key].ToString(), "foo/1");
  EXPECT_EQ([[resulting_docs objectAtIndex:1] key].ToString(), "foo/2");
  EXPECT_EQ(resulting_error, nullptr);
}

// gRPC errors

TEST_F(DatastoreTest, CommitMutationsError) {
  __block bool done = false;
  __block NSError* resulting_error = nullptr;
  datastore->CommitMutations(@[], ^(NSError* _Nullable error) {
    done = true;
    resulting_error = error;
  });
  // Make sure Auth has a chance to run.
  worker_queue.EnqueueBlocking([] {});

  ForceFinish({{Type::Finish, grpc::Status{grpc::UNAVAILABLE, ""}}});

  EXPECT_TRUE(done);
  EXPECT_NE(resulting_error, nullptr);
}

TEST_F(DatastoreTest, LookupDocumentsErrorBeforeFirstRead) {
  __block bool done = false;
  __block NSError* resulting_error = nullptr;
  datastore->LookupDocuments({},
                             ^(NSArray<FSTMaybeDocument*>* _Nullable documents,
                               NSError* _Nullable error) {
                               done = true;
                               resulting_error = error;
                             });
  // Make sure Auth has a chance to run.
  worker_queue.EnqueueBlocking([] {});

  ForceFinishAnyTypeOrder({{Type::Read, Error}, {Type::Write, Error}});
  ForceFinish({{Type::Finish, grpc::Status{grpc::UNAVAILABLE, ""}}});

  EXPECT_TRUE(done);
  EXPECT_NE(resulting_error, nullptr);
}

TEST_F(DatastoreTest, LookupDocumentsErrorAfterFirstRead) {
  __block bool done = false;
  __block NSArray<FSTMaybeDocument*>* resulting_docs = nullptr;
  __block NSError* resulting_error = nullptr;
  datastore->LookupDocuments({},
                             ^(NSArray<FSTMaybeDocument*>* _Nullable documents,
                               NSError* _Nullable error) {
                               done = true;
                               resulting_error = error;
                             });
  // Make sure Auth has a chance to run.
  worker_queue.EnqueueBlocking([] {});

  ForceFinishAnyTypeOrder({{Type::Write, Ok},
                           {Type::Read, MakeFakeDocument("foo/1")},
                           {Type::Read, Error}});
  ForceFinish({{Type::Finish, grpc::Status{grpc::UNAVAILABLE, ""}}});

  EXPECT_TRUE(done);
  EXPECT_EQ(resulting_docs, nullptr);
  EXPECT_NE(resulting_error, nullptr);
}

// Auth errors

=======
>>>>>>> d8bb9b39
TEST_F(DatastoreTest, CommitMutationsAuthFailure) {
  credentials.FailGetToken();

  __block NSError* resulting_error = nullptr;
  datastore->CommitMutations(@[], ^(NSError* _Nullable error) {
    resulting_error = error;
  });
  worker_queue.EnqueueBlocking([] {});
  EXPECT_NE(resulting_error, nullptr);
}

TEST_F(DatastoreTest, LookupDocumentsAuthFailure) {
  credentials.FailGetToken();

  __block NSError* resulting_error = nullptr;
  datastore->LookupDocuments(
      {}, ^(NSArray<FSTMaybeDocument*>* docs, NSError* _Nullable error) {
        resulting_error = error;
      });
  worker_queue.EnqueueBlocking([] {});
  EXPECT_NE(resulting_error, nullptr);
}

TEST_F(DatastoreTest, AuthAfterDatastoreHasBeenShutDown) {
  credentials.DelayGetToken();

  worker_queue.EnqueueBlocking([&] {
    datastore->CommitMutations(@[], ^(NSError* _Nullable error) {
      FAIL() << "Callback shouldn't be invoked";
    });
  });
  Shutdown();

  EXPECT_NO_THROW(credentials.InvokeGetToken());
}

<<<<<<< HEAD
TEST_F(DatastoreTest, AuthOutlivesDatastore) {
  return;
=======
// TODO(varconst): this test currently fails due to a gRPC issue, see here
// https://github.com/firebase/firebase-ios-sdk/pull/1935#discussion_r224900667
// for details. Reenable when/if possible.
TEST_F(DatastoreTest, DISABLED_AuthOutlivesDatastore) {
>>>>>>> d8bb9b39
  credentials.DelayGetToken();

  worker_queue.EnqueueBlocking([&] {
    datastore->CommitMutations(@[], ^(NSError* _Nullable error) {
      FAIL() << "Callback shouldn't be invoked";
    });
  });
  Shutdown();
  datastore.reset();

  EXPECT_NO_THROW(credentials.InvokeGetToken());
}

}  // namespace remote
}  // namespace firestore
}  // namespace firebase<|MERGE_RESOLUTION|>--- conflicted
+++ resolved
@@ -20,13 +20,9 @@
 #include "Firestore/core/src/firebase/firestore/remote/datastore.h"
 #include "Firestore/core/src/firebase/firestore/util/async_queue.h"
 #include "Firestore/core/src/firebase/firestore/util/executor_libdispatch.h"
-<<<<<<< HEAD
 #include "Firestore/core/src/firebase/firestore/util/string_apple.h"
 #include "Firestore/core/test/firebase/firestore/util/fake_credentials_provider.h"
 #include "Firestore/core/test/firebase/firestore/util/grpc_stream_tester.h"
-=======
-#include "Firestore/core/test/firebase/firestore/util/fake_credentials_provider.h"
->>>>>>> d8bb9b39
 #include "absl/memory/memory.h"
 #include "gtest/gtest.h"
 
@@ -41,16 +37,12 @@
 using core::DatabaseInfo;
 using model::DatabaseId;
 using util::AsyncQueue;
-<<<<<<< HEAD
 using util::MakeByteBuffer;
 using util::CompletionEndState;
 using util::GrpcStreamTester;
 using util::FakeCredentialsProvider;
 using util::FakeGrpcQueue;
 using util::WrapNSString;
-=======
-using util::FakeCredentialsProvider;
->>>>>>> d8bb9b39
 using util::internal::ExecutorLibdispatch;
 using util::CompletionResult::Error;
 using util::CompletionResult::Ok;
@@ -94,18 +86,11 @@
   }
 };
 
-<<<<<<< HEAD
 std::shared_ptr<FakeDatastore> CreateDatastore(
     const DatabaseInfo& database_info,
     AsyncQueue* worker_queue,
     CredentialsProvider* credentials) {
   return std::make_shared<FakeDatastore>(
-=======
-std::shared_ptr<Datastore> CreateDatastore(const DatabaseInfo& database_info,
-                                           AsyncQueue* worker_queue,
-                                           CredentialsProvider* credentials) {
-  return std::make_shared<Datastore>(
->>>>>>> d8bb9b39
       database_info, worker_queue, credentials,
       [[FSTSerializerBeta alloc]
           initWithDatabaseID:&database_info.database_id()]);
@@ -118,16 +103,11 @@
   DatastoreTest()
       : worker_queue{absl::make_unique<ExecutorLibdispatch>(
             dispatch_queue_create("datastore_test", DISPATCH_QUEUE_SERIAL))},
-<<<<<<< HEAD
         database_info{DatabaseId{"p", "d"}, "", "", false},
         datastore{CreateDatastore(database_info, &worker_queue, &credentials)},
         fake_grpc_queue{datastore->queue()} {
     // Deliberately don't `Start` the `Datastore` to prevent normal gRPC
     // completion queue polling; the test is using `FakeGrpcQueue`.
-=======
-        database_info{DatabaseId{"foo", "bar"}, "", "", false},
-        datastore{CreateDatastore(database_info, &worker_queue, &credentials)} {
->>>>>>> d8bb9b39
   }
 
   ~DatastoreTest() {
@@ -141,7 +121,6 @@
     datastore->Shutdown();
   }
 
-<<<<<<< HEAD
   void ForceFinish(std::initializer_list<CompletionEndState> end_states) {
     datastore->CancelLastCall();
     fake_grpc_queue.ExtractCompletions(end_states);
@@ -165,14 +144,6 @@
 
   std::unique_ptr<ConnectivityMonitor> connectivity_monitor;
   FakeGrpcQueue fake_grpc_queue;
-=======
-  bool is_shut_down = false;
-  DatabaseInfo database_info;
-  FakeCredentialsProvider credentials;
-
-  AsyncQueue worker_queue;
-  std::shared_ptr<Datastore> datastore;
->>>>>>> d8bb9b39
 };
 
 TEST_F(DatastoreTest, CanShutdownWithNoOperations) {
@@ -199,7 +170,6 @@
             "x-google-service: service 2\n");
 }
 
-<<<<<<< HEAD
 // Normal operation
 
 TEST_F(DatastoreTest, CommitMutationsSuccess) {
@@ -334,8 +304,6 @@
 
 // Auth errors
 
-=======
->>>>>>> d8bb9b39
 TEST_F(DatastoreTest, CommitMutationsAuthFailure) {
   credentials.FailGetToken();
 
@@ -372,15 +340,10 @@
   EXPECT_NO_THROW(credentials.InvokeGetToken());
 }
 
-<<<<<<< HEAD
-TEST_F(DatastoreTest, AuthOutlivesDatastore) {
-  return;
-=======
 // TODO(varconst): this test currently fails due to a gRPC issue, see here
 // https://github.com/firebase/firebase-ios-sdk/pull/1935#discussion_r224900667
 // for details. Reenable when/if possible.
 TEST_F(DatastoreTest, DISABLED_AuthOutlivesDatastore) {
->>>>>>> d8bb9b39
   credentials.DelayGetToken();
 
   worker_queue.EnqueueBlocking([&] {
