--- conflicted
+++ resolved
@@ -205,13 +205,8 @@
   }
 
   void StartStream() {
-<<<<<<< HEAD
-    async_queue().EnqueueBlocking([&] { firestore_stream->Start(); });
-    async_queue().EnqueueBlocking([] {});
-=======
     worker_queue.EnqueueBlocking([&] { firestore_stream->Start(); });
     worker_queue.EnqueueBlocking([] {});
->>>>>>> 0a6f29a7
   }
 
   const std::vector<std::string>& observed_states() const {
@@ -348,17 +343,10 @@
 
   worker_queue.EnqueueBlocking([&] { firestore_stream->MarkIdle(); });
 
-<<<<<<< HEAD
-  EXPECT_TRUE(async_queue().IsScheduled(kIdleTimerId));
-  KeepPollingGrpcQueue();
-  async_queue().RunScheduledOperationsUntil(kIdleTimerId);
-  async_queue().EnqueueBlocking([&] {
-=======
   EXPECT_TRUE(worker_queue.IsScheduled(kIdleTimerId));
   KeepPollingGrpcQueue();
   worker_queue.RunScheduledOperationsUntil(kIdleTimerId);
   worker_queue.EnqueueBlocking([&] {
->>>>>>> 0a6f29a7
     EXPECT_FALSE(firestore_stream->IsStarted());
     EXPECT_FALSE(firestore_stream->IsOpen());
     EXPECT_EQ(observed_states().back(), "NotifyStreamClose(0)");
@@ -371,11 +359,7 @@
   firestore_stream->FailStreamRead();
   ForceFinish({/*Read*/ Ok});
 
-<<<<<<< HEAD
-  async_queue().EnqueueBlocking([&] {
-=======
-  worker_queue.EnqueueBlocking([&] {
->>>>>>> 0a6f29a7
+  worker_queue.EnqueueBlocking([&] {
     EXPECT_FALSE(firestore_stream->IsStarted());
     EXPECT_FALSE(firestore_stream->IsOpen());
     EXPECT_EQ(observed_states().back(), "NotifyStreamClose(13)");
