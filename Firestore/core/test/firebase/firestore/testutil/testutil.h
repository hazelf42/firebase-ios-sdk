/*
 * Copyright 2018 Google
 *
 * Licensed under the Apache License, Version 2.0 (the "License");
 * you may not use this file except in compliance with the License.
 * You may obtain a copy of the License at
 *
 *      http://www.apache.org/licenses/LICENSE-2.0
 *
 * Unless required by applicable law or agreed to in writing, software
 * distributed under the License is distributed on an "AS IS" BASIS,
 * WITHOUT WARRANTIES OR CONDITIONS OF ANY KIND, either express or implied.
 * See the License for the specific language governing permissions and
 * limitations under the License.
 */

#ifndef FIRESTORE_CORE_TEST_FIREBASE_FIRESTORE_TESTUTIL_TESTUTIL_H_
#define FIRESTORE_CORE_TEST_FIREBASE_FIRESTORE_TESTUTIL_TESTUTIL_H_

<<<<<<< HEAD
#include <algorithm>
#include <chrono>  // NOLINT(build/c++11)
#include <cstdint>
#include <memory>
#include <string>
#include <utility>
#include <vector>
=======
#include <chrono>  // NOLINT(build/c++11)
#include <cstdint>
>>>>>>> 2320ba48

#include "Firestore/core/include/firebase/firestore/timestamp.h"
#include "Firestore/core/src/firebase/firestore/model/document.h"
#include "Firestore/core/src/firebase/firestore/model/document_key.h"
#include "Firestore/core/src/firebase/firestore/model/field_path.h"
<<<<<<< HEAD
#include "Firestore/core/src/firebase/firestore/model/field_value.h"
#include "Firestore/core/src/firebase/firestore/model/mutations.h"
#include "Firestore/core/src/firebase/firestore/model/no_document.h"
#include "Firestore/core/src/firebase/firestore/model/resource_path.h"
#include "Firestore/core/src/firebase/firestore/model/snapshot_version.h"
#include "absl/memory/memory.h"
=======
#include "Firestore/core/src/firebase/firestore/model/no_document.h"
#include "Firestore/core/src/firebase/firestore/model/resource_path.h"
#include "Firestore/core/src/firebase/firestore/model/snapshot_version.h"
>>>>>>> 2320ba48
#include "absl/strings/string_view.h"

namespace firebase {
namespace firestore {
namespace testutil {

// Below are convenience methods for creating instances for tests.

inline model::DocumentKey Key(absl::string_view path) {
  return model::DocumentKey::FromPathString(path);
}

inline model::FieldPath Field(absl::string_view field) {
  return model::FieldPath::FromServerFormat(field);
}

inline model::ResourcePath Resource(absl::string_view field) {
  return model::ResourcePath::FromString(field);
}

<<<<<<< HEAD
// Version is epoch time in microseconds. This helper is defined so to match
// SDKs in other platform.
=======
/**
 * Creates a snapshot version from the given version timestamp.
 *
 * @param version a timestamp in microseconds since the epoch.
 */
>>>>>>> 2320ba48
inline model::SnapshotVersion Version(int64_t version) {
  namespace chr = std::chrono;
  auto timepoint =
      chr::time_point<chr::system_clock>(chr::microseconds(version));
  return model::SnapshotVersion{Timestamp::FromTimePoint(timepoint)};
}

<<<<<<< HEAD
// Returns a valid arbitray constant of timestamp.
inline const Timestamp& TestTimestamp() {
  static const Timestamp timestamp = Timestamp::Now();
  return timestamp;
}

inline model::Document Doc(absl::string_view key,
                           int64_t version,
                           model::ObjectValue::Map data,
                           bool has_local_mutations) {
  return model::Document{model::FieldValue::ObjectValueFromMap(std::move(data)),
                         Key(key), Version(version), has_local_mutations};
}

inline model::Document Doc(absl::string_view key,
                           int64_t version,
                           model::ObjectValue::Map data) {
  return Doc(key, version, std::move(data), /* has_local_mutations= */ false);
}

inline model::Document Doc(absl::string_view key, int64_t version) {
  return Doc(key, version, {});
}

inline model::MaybeDocumentPointer DocPointer(absl::string_view key,
                                              int64_t version,
                                              model::ObjectValue::Map data) {
  return std::make_shared<model::Document>(
      model::FieldValue::ObjectValueFromMap(std::move(data)), Key(key),
      Version(version),
      /* has_local_mutations= */ false);
=======
inline model::Document Doc(absl::string_view key, int64_t version) {
  return model::Document{model::FieldValue::ObjectValueFromMap({}), Key(key),
                         Version(version),
                         /* has_local_mutations= */ false};
>>>>>>> 2320ba48
}

inline model::NoDocument DeletedDoc(absl::string_view key, int64_t version) {
  return model::NoDocument{Key(key), Version(version)};
}

<<<<<<< HEAD
inline model::MaybeDocumentPointer DeletedDocPointer(absl::string_view key,
                                                     int64_t version) {
  return std::make_shared<model::NoDocument>(Key(key), Version(version));
}

inline model::SetMutation TestSetMutation(absl::string_view path,
                                          model::ObjectValue::Map values) {
  return model::SetMutation{
      Key(path), model::FieldValue::ObjectValueFromMap(std::move(values)),
      model::Precondition::None()};
}

inline model::PatchMutation TestPatchMutation(
    absl::string_view path,
    model::ObjectValue::Map values,
    std::vector<model::FieldPath> update_mask = {}) {
  // A string sentinel, specific to this helper function, to mark a field for
  // deletion.
  const model::FieldValue delete_sentinel =
      model::FieldValue::StringValue("<DELETE>");

  model::FieldValue object = model::FieldValue::ObjectValueFromMap({});
  std::vector<model::FieldPath> object_mask;
  for (const auto& entry : values) {
    object_mask.push_back(Field(entry.first));
    if (entry.second != delete_sentinel) {
      object = object.Set(Field(entry.first), entry.second);
    }
  }

  bool merge = !update_mask.empty();

  // We sort the fieldMaskPaths to make the order deterministic in tests.
  std::sort(object_mask.begin(), object_mask.end());

  return model::PatchMutation{
      Key(path), model::FieldMask{merge ? update_mask : object_mask},
      std::move(object),
      merge ? model::Precondition::None() : model::Precondition::Exists(true)};
}

inline model::TransformMutation ServerTimestampMutation(
    absl::string_view path,
    const std::vector<std::string>& server_timestamp_fields) {
  std::vector<model::FieldTransform> field_transforms;
  for (const std::string& field : server_timestamp_fields) {
    field_transforms.emplace_back(
        Field(field), absl::make_unique<model::ServerTimestampTransform>(
                          model::ServerTimestampTransform::Get()));
  }
  return model::TransformMutation{Key(path), std::move(field_transforms)};
}

inline model::DeleteMutation TestDeleteMutation(absl::string_view path) {
  return model::DeleteMutation{Key(path), model::Precondition::None()};
}

=======
>>>>>>> 2320ba48
// Add a non-inline function to make this library buildable.
// TODO(zxu123): remove once there is non-inline function.
void dummy();

}  // namespace testutil
}  // namespace firestore
}  // namespace firebase

#endif  // FIRESTORE_CORE_TEST_FIREBASE_FIRESTORE_TESTUTIL_TESTUTIL_H_<|MERGE_RESOLUTION|>--- conflicted
+++ resolved
@@ -17,7 +17,6 @@
 #ifndef FIRESTORE_CORE_TEST_FIREBASE_FIRESTORE_TESTUTIL_TESTUTIL_H_
 #define FIRESTORE_CORE_TEST_FIREBASE_FIRESTORE_TESTUTIL_TESTUTIL_H_
 
-<<<<<<< HEAD
 #include <algorithm>
 #include <chrono>  // NOLINT(build/c++11)
 #include <cstdint>
@@ -25,27 +24,17 @@
 #include <string>
 #include <utility>
 #include <vector>
-=======
-#include <chrono>  // NOLINT(build/c++11)
-#include <cstdint>
->>>>>>> 2320ba48
 
 #include "Firestore/core/include/firebase/firestore/timestamp.h"
 #include "Firestore/core/src/firebase/firestore/model/document.h"
 #include "Firestore/core/src/firebase/firestore/model/document_key.h"
 #include "Firestore/core/src/firebase/firestore/model/field_path.h"
-<<<<<<< HEAD
 #include "Firestore/core/src/firebase/firestore/model/field_value.h"
 #include "Firestore/core/src/firebase/firestore/model/mutations.h"
 #include "Firestore/core/src/firebase/firestore/model/no_document.h"
 #include "Firestore/core/src/firebase/firestore/model/resource_path.h"
 #include "Firestore/core/src/firebase/firestore/model/snapshot_version.h"
 #include "absl/memory/memory.h"
-=======
-#include "Firestore/core/src/firebase/firestore/model/no_document.h"
-#include "Firestore/core/src/firebase/firestore/model/resource_path.h"
-#include "Firestore/core/src/firebase/firestore/model/snapshot_version.h"
->>>>>>> 2320ba48
 #include "absl/strings/string_view.h"
 
 namespace firebase {
@@ -66,16 +55,11 @@
   return model::ResourcePath::FromString(field);
 }
 
-<<<<<<< HEAD
-// Version is epoch time in microseconds. This helper is defined so to match
-// SDKs in other platform.
-=======
 /**
  * Creates a snapshot version from the given version timestamp.
  *
  * @param version a timestamp in microseconds since the epoch.
  */
->>>>>>> 2320ba48
 inline model::SnapshotVersion Version(int64_t version) {
   namespace chr = std::chrono;
   auto timepoint =
@@ -83,7 +67,6 @@
   return model::SnapshotVersion{Timestamp::FromTimePoint(timepoint)};
 }
 
-<<<<<<< HEAD
 // Returns a valid arbitray constant of timestamp.
 inline const Timestamp& TestTimestamp() {
   static const Timestamp timestamp = Timestamp::Now();
@@ -115,19 +98,12 @@
       model::FieldValue::ObjectValueFromMap(std::move(data)), Key(key),
       Version(version),
       /* has_local_mutations= */ false);
-=======
-inline model::Document Doc(absl::string_view key, int64_t version) {
-  return model::Document{model::FieldValue::ObjectValueFromMap({}), Key(key),
-                         Version(version),
-                         /* has_local_mutations= */ false};
->>>>>>> 2320ba48
 }
 
 inline model::NoDocument DeletedDoc(absl::string_view key, int64_t version) {
   return model::NoDocument{Key(key), Version(version)};
 }
 
-<<<<<<< HEAD
 inline model::MaybeDocumentPointer DeletedDocPointer(absl::string_view key,
                                                      int64_t version) {
   return std::make_shared<model::NoDocument>(Key(key), Version(version));
@@ -185,8 +161,6 @@
   return model::DeleteMutation{Key(path), model::Precondition::None()};
 }
 
-=======
->>>>>>> 2320ba48
 // Add a non-inline function to make this library buildable.
 // TODO(zxu123): remove once there is non-inline function.
 void dummy();
