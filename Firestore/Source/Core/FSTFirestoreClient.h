/*
 * Copyright 2017 Google
 *
 * Licensed under the Apache License, Version 2.0 (the "License");
 * you may not use this file except in compliance with the License.
 * You may obtain a copy of the License at
 *
 *      http://www.apache.org/licenses/LICENSE-2.0
 *
 * Unless required by applicable law or agreed to in writing, software
 * distributed under the License is distributed on an "AS IS" BASIS,
 * WITHOUT WARRANTIES OR CONDITIONS OF ANY KIND, either express or implied.
 * See the License for the specific language governing permissions and
 * limitations under the License.
 */

#import <Foundation/Foundation.h>

#include <memory>

#import "Firestore/Source/Core/FSTTypes.h"
#import "Firestore/Source/Core/FSTViewSnapshot.h"
#import "Firestore/Source/Remote/FSTRemoteStore.h"

#include "Firestore/core/src/firebase/firestore/auth/credentials_provider.h"
#include "Firestore/core/src/firebase/firestore/core/database_info.h"
#include "Firestore/core/src/firebase/firestore/model/database_id.h"
#include "Firestore/core/src/firebase/firestore/util/async_queue.h"
#include "Firestore/core/src/firebase/firestore/util/executor.h"

@class FIRDocumentReference;
@class FIRDocumentSnapshot;
@class FIRFirestoreSettings;
@class FIRQuery;
@class FIRQuerySnapshot;
@class FSTDatabaseID;
@class FSTDatabaseInfo;
@class FSTDocument;
@class FSTListenOptions;
@class FSTMutation;
@class FSTQuery;
@class FSTQueryListener;
@class FSTTransaction;

NS_ASSUME_NONNULL_BEGIN

/**
 * FirestoreClient is a top-level class that constructs and owns all of the pieces of the client
 * SDK architecture. It is responsible for creating the worker queue that is shared by all of the
 * other components in the system.
 */
@interface FSTFirestoreClient : NSObject <FSTOnlineStateDelegate>

/**
 * Creates and returns a FSTFirestoreClient with the given parameters.
 *
 * All callbacks and events will be triggered on the provided userExecutor.
 */
+ (instancetype)
    clientWithDatabaseInfo:(const firebase::firestore::core::DatabaseInfo &)databaseInfo
<<<<<<< HEAD
            usePersistence:(BOOL)usePersistence
=======
                  settings:(FIRFirestoreSettings *)settings
>>>>>>> 9eedf747
       credentialsProvider:(firebase::firestore::auth::CredentialsProvider *)
                               credentialsProvider  // no passing ownership
              userExecutor:(std::unique_ptr<firebase::firestore::util::Executor>)userExecutor
               workerQueue:(std::unique_ptr<firebase::firestore::util::AsyncQueue>)workerQueue;

- (instancetype)init __attribute__((unavailable("Use static constructor method.")));

/** Shuts down this client, cancels all writes / listeners, and releases all resources. */
- (void)shutdownWithCompletion:(nullable FSTVoidErrorBlock)completion;

/** Disables the network connection. Pending operations will not complete. */
- (void)disableNetworkWithCompletion:(nullable FSTVoidErrorBlock)completion;

/** Enables the network connection and requeues all pending operations. */
- (void)enableNetworkWithCompletion:(nullable FSTVoidErrorBlock)completion;

/** Starts listening to a query. */
- (FSTQueryListener *)listenToQuery:(FSTQuery *)query
                            options:(FSTListenOptions *)options
                viewSnapshotHandler:(FSTViewSnapshotHandler)viewSnapshotHandler;

/** Stops listening to a query previously listened to. */
- (void)removeListener:(FSTQueryListener *)listener;

/**
 * Retrieves a document from the cache via the indicated completion. If the doc
 * doesn't exist, an error will be sent to the completion.
 */
- (void)getDocumentFromLocalCache:(FIRDocumentReference *)doc
                       completion:(void (^)(FIRDocumentSnapshot *_Nullable document,
                                            NSError *_Nullable error))completion;

/**
 * Retrieves a (possibly empty) set of documents from the cache via the
 * indicated completion.
 */
- (void)getDocumentsFromLocalCache:(FIRQuery *)query
                        completion:(void (^)(FIRQuerySnapshot *_Nullable query,
                                             NSError *_Nullable error))completion;

/** Write mutations. completion will be notified when it's written to the backend. */
- (void)writeMutations:(NSArray<FSTMutation *> *)mutations
            completion:(nullable FSTVoidErrorBlock)completion;

/** Tries to execute the transaction in updateBlock up to retries times. */
- (void)transactionWithRetries:(int)retries
                   updateBlock:(FSTTransactionBlock)updateBlock
                    completion:(FSTVoidIDErrorBlock)completion;

/** The database ID of the databaseInfo this client was initialized with. */
// Ownes a DatabaseInfo instance, which contains the id here.
@property(nonatomic, assign, readonly) const firebase::firestore::model::DatabaseId *databaseID;

/**
 * Dispatch queue for user callbacks / events. This will often be the "Main Dispatch Queue" of the
 * app but the developer can configure it to a different queue if they so choose.
 */
- (firebase::firestore::util::Executor *)userExecutor;

/** For testing only. */
- (firebase::firestore::util::AsyncQueue *)workerQueue;

@end

NS_ASSUME_NONNULL_END<|MERGE_RESOLUTION|>--- conflicted
+++ resolved
@@ -58,11 +58,7 @@
  */
 + (instancetype)
     clientWithDatabaseInfo:(const firebase::firestore::core::DatabaseInfo &)databaseInfo
-<<<<<<< HEAD
-            usePersistence:(BOOL)usePersistence
-=======
                   settings:(FIRFirestoreSettings *)settings
->>>>>>> 9eedf747
        credentialsProvider:(firebase::firestore::auth::CredentialsProvider *)
                                credentialsProvider  // no passing ownership
               userExecutor:(std::unique_ptr<firebase::firestore::util::Executor>)userExecutor
