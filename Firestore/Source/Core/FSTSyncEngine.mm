--- conflicted
+++ resolved
@@ -350,21 +350,12 @@
     FSTDeletedDocument *doc =
         [FSTDeletedDocument documentWithKey:limboKey version:[FSTSnapshotVersion noVersion]];
     FSTDocumentKeySet *limboDocuments = [[FSTDocumentKeySet keySet] setByAddingObject:doc.key];
-<<<<<<< HEAD
-    FSTRemoteEvent *event = [FSTRemoteEvent eventWithSnapshotVersion:[FSTSnapshotVersion noVersion]
-                                                       targetChanges:targetChanges
-                                                     documentUpdates:{
-                                                       { limboKey, doc }
-                                                     }
-                                                      limboDocuments:limboDocuments];
-=======
     FSTRemoteEvent *event = [[FSTRemoteEvent alloc] initWithSnapshotVersion:SnapshotVersion::None()
                                                               targetChanges:targetChanges
                                                             documentUpdates:{
                                                               { limboKey, doc }
                                                             }
                                                              limboDocuments:limboDocuments];
->>>>>>> 24f8c4d7
     [self applyRemoteEvent:event];
   } else {
     FSTQueryView *queryView = self.queryViewsByTarget[@(targetID)];
