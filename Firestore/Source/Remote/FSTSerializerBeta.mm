/*
 * Copyright 2017 Google
 *
 * Licensed under the Apache License, Version 2.0 (the "License");
 * you may not use this file except in compliance with the License.
 * You may obtain a copy of the License at
 *
 *      http://www.apache.org/licenses/LICENSE-2.0
 *
 * Unless required by applicable law or agreed to in writing, software
 * distributed under the License is distributed on an "AS IS" BASIS,
 * WITHOUT WARRANTIES OR CONDITIONS OF ANY KIND, either express or implied.
 * See the License for the specific language governing permissions and
 * limitations under the License.
 */

#import "Firestore/Source/Remote/FSTSerializerBeta.h"

#include <inttypes.h>

#import <GRPCClient/GRPCCall.h>
#import "FIRTimestamp.h"

#import "Firestore/Protos/objc/google/firestore/v1beta1/Common.pbobjc.h"
#import "Firestore/Protos/objc/google/firestore/v1beta1/Document.pbobjc.h"
#import "Firestore/Protos/objc/google/firestore/v1beta1/Firestore.pbobjc.h"
#import "Firestore/Protos/objc/google/firestore/v1beta1/Query.pbobjc.h"
#import "Firestore/Protos/objc/google/firestore/v1beta1/Write.pbobjc.h"
#import "Firestore/Protos/objc/google/rpc/Status.pbobjc.h"
#import "Firestore/Protos/objc/google/type/Latlng.pbobjc.h"

#import "FIRFirestoreErrors.h"
#import "FIRGeoPoint.h"
#import "Firestore/Source/Core/FSTQuery.h"
#import "Firestore/Source/Core/FSTSnapshotVersion.h"
#import "Firestore/Source/Local/FSTQueryData.h"
#import "Firestore/Source/Model/FSTDocument.h"
#import "Firestore/Source/Model/FSTDocumentKey.h"
#import "Firestore/Source/Model/FSTFieldValue.h"
#import "Firestore/Source/Model/FSTMutation.h"
#import "Firestore/Source/Model/FSTMutationBatch.h"
#import "Firestore/Source/Remote/FSTExistenceFilter.h"
#import "Firestore/Source/Remote/FSTWatchChange.h"
#import "Firestore/Source/Util/FSTAssert.h"

#include "Firestore/core/src/firebase/firestore/model/database_id.h"
#include "Firestore/core/src/firebase/firestore/model/field_path.h"
#include "Firestore/core/src/firebase/firestore/model/resource_path.h"
#include "Firestore/core/src/firebase/firestore/util/string_apple.h"

namespace util = firebase::firestore::util;
using firebase::firestore::model::DatabaseId;
using firebase::firestore::model::FieldPath;
using firebase::firestore::model::ResourcePath;

NS_ASSUME_NONNULL_BEGIN

@interface FSTSerializerBeta ()
// Does not own this DatabaseId.
@property(nonatomic, assign, readonly) const DatabaseId *databaseID;
@end

@implementation FSTSerializerBeta

- (instancetype)initWithDatabaseID:(const DatabaseId *)databaseID {
  self = [super init];
  if (self) {
    _databaseID = databaseID;
  }
  return self;
}

#pragma mark - FSTSnapshotVersion <=> GPBTimestamp

- (GPBTimestamp *)encodedTimestamp:(FIRTimestamp *)timestamp {
  GPBTimestamp *result = [GPBTimestamp message];
  result.seconds = timestamp.seconds;
  result.nanos = timestamp.nanoseconds;
  return result;
}

- (FIRTimestamp *)decodedTimestamp:(GPBTimestamp *)timestamp {
  return [[FIRTimestamp alloc] initWithSeconds:timestamp.seconds nanoseconds:timestamp.nanos];
}

- (GPBTimestamp *)encodedVersion:(FSTSnapshotVersion *)version {
  return [self encodedTimestamp:version.timestamp];
}

- (FSTSnapshotVersion *)decodedVersion:(GPBTimestamp *)version {
  return [FSTSnapshotVersion versionWithTimestamp:[self decodedTimestamp:version]];
}

#pragma mark - FIRGeoPoint <=> GTPLatLng

- (GTPLatLng *)encodedGeoPoint:(FIRGeoPoint *)geoPoint {
  GTPLatLng *latLng = [GTPLatLng message];
  latLng.latitude = geoPoint.latitude;
  latLng.longitude = geoPoint.longitude;
  return latLng;
}

- (FIRGeoPoint *)decodedGeoPoint:(GTPLatLng *)latLng {
  return [[FIRGeoPoint alloc] initWithLatitude:latLng.latitude longitude:latLng.longitude];
}

#pragma mark - FSTDocumentKey <=> Key proto

- (NSString *)encodedDocumentKey:(FSTDocumentKey *)key {
  return [self
      encodedResourcePathForDatabaseID:self.databaseID
                                  path:[FSTResourcePath resourcePathWithCPPResourcePath:key.path]];
}

- (FSTDocumentKey *)decodedDocumentKey:(NSString *)name {
  const ResourcePath path = [self decodedResourcePathWithDatabaseID:name];
  FSTAssert(path[1] == self.databaseID->project_id(),
            @"Tried to deserialize key from different project.");
  FSTAssert(path[3] == self.databaseID->database_id(),
            @"Tried to deserialize key from different datbase.");
  return [FSTDocumentKey
      keyWithPath:[[self localResourcePathForQualifiedResourcePath:path] toCPPResourcePath]];
}

- (NSString *)encodedResourcePathForDatabaseID:(const DatabaseId *)databaseID
                                          path:(const ResourcePath &)path {
  return util::WrapNSString([self encodedResourcePathForDatabaseID:databaseID]
                                .Append("documents")
                                .Append(path)
                                .CanonicalString());
}

- (ResourcePath)decodedResourcePathWithDatabaseID:(NSString *)name {
  const ResourcePath path = ResourcePath::FromString(util::MakeStringView(name));
  FSTAssert([self validQualifiedResourcePath:path], @"Tried to deserialize invalid key %@",
            util::WrapNSStringNoCopy(path.CanonicalString()));
  return path;
}

- (NSString *)encodedQueryPath:(const ResourcePath &)path {
  if (path.size() == 0) {
    // If the path is empty, the backend requires we leave off the /documents at the end.
    return [self encodedDatabaseID];
  }
  return [self encodedResourcePathForDatabaseID:self.databaseID path:path];
}

- (ResourcePath)decodedQueryPath:(NSString *)name {
  const ResourcePath resource = [self decodedResourcePathWithDatabaseID:name];
  if (resource.size() == 4) {
    return ResourcePath{};
  } else {
    return [self localResourcePathForQualifiedResourcePath:resource];
  }
}

- (ResourcePath)encodedResourcePathForDatabaseID:(const DatabaseId *)databaseID {
  return ResourcePath{"projects", databaseID->project_id(), "databases", databaseID->database_id()};
}

- (ResourcePath)localResourcePathForQualifiedResourcePath:(const ResourcePath &)resourceName {
  FSTAssert(resourceName.size() > 4 && resourceName[4] == "documents",
            @"Tried to deserialize invalid key %@",
            util::WrapNSStringNoCopy(resourceName.CanonicalString()));
  return resourceName.PopFirst(5);
}

- (BOOL)validQualifiedResourcePath:(const ResourcePath &)path {
  return path.size() >= 4 && path[0] == "projects" && path[2] == "databases";
}

- (NSString *)encodedDatabaseID {
  return util::WrapNSString(
      [self encodedResourcePathForDatabaseID:self.databaseID].CanonicalString());
}

#pragma mark - FSTFieldValue <=> Value proto

- (GCFSValue *)encodedFieldValue:(FSTFieldValue *)fieldValue {
  Class fieldClass = [fieldValue class];
  if (fieldClass == [FSTNullValue class]) {
    return [self encodedNull];

  } else if (fieldClass == [FSTBooleanValue class]) {
    return [self encodedBool:[[fieldValue value] boolValue]];

  } else if (fieldClass == [FSTIntegerValue class]) {
    return [self encodedInteger:[[fieldValue value] longLongValue]];

  } else if (fieldClass == [FSTDoubleValue class]) {
    return [self encodedDouble:[[fieldValue value] doubleValue]];

  } else if (fieldClass == [FSTStringValue class]) {
    return [self encodedString:[fieldValue value]];

  } else if (fieldClass == [FSTTimestampValue class]) {
    return [self encodedTimestampValue:((FSTTimestampValue *)fieldValue).internalValue];

  } else if (fieldClass == [FSTGeoPointValue class]) {
    return [self encodedGeoPointValue:[fieldValue value]];

  } else if (fieldClass == [FSTBlobValue class]) {
    return [self encodedBlobValue:[fieldValue value]];

  } else if (fieldClass == [FSTReferenceValue class]) {
    FSTReferenceValue *ref = (FSTReferenceValue *)fieldValue;
    return [self encodedReferenceValueForDatabaseID:[ref databaseID] key:[ref value]];

  } else if (fieldClass == [FSTObjectValue class]) {
    GCFSValue *result = [GCFSValue message];
    result.mapValue = [self encodedMapValue:(FSTObjectValue *)fieldValue];
    return result;

  } else if (fieldClass == [FSTArrayValue class]) {
    GCFSValue *result = [GCFSValue message];
    result.arrayValue = [self encodedArrayValue:(FSTArrayValue *)fieldValue];
    return result;

  } else {
    FSTFail(@"Unhandled type %@ on %@", NSStringFromClass([fieldValue class]), fieldValue);
  }
}

- (FSTFieldValue *)decodedFieldValue:(GCFSValue *)valueProto {
  switch (valueProto.valueTypeOneOfCase) {
    case GCFSValue_ValueType_OneOfCase_NullValue:
      return [FSTNullValue nullValue];

    case GCFSValue_ValueType_OneOfCase_BooleanValue:
      return [FSTBooleanValue booleanValue:valueProto.booleanValue];

    case GCFSValue_ValueType_OneOfCase_IntegerValue:
      return [FSTIntegerValue integerValue:valueProto.integerValue];

    case GCFSValue_ValueType_OneOfCase_DoubleValue:
      return [FSTDoubleValue doubleValue:valueProto.doubleValue];

    case GCFSValue_ValueType_OneOfCase_StringValue:
      return [FSTStringValue stringValue:valueProto.stringValue];

    case GCFSValue_ValueType_OneOfCase_TimestampValue:
      return [FSTTimestampValue timestampValue:[self decodedTimestamp:valueProto.timestampValue]];

    case GCFSValue_ValueType_OneOfCase_GeoPointValue:
      return [FSTGeoPointValue geoPointValue:[self decodedGeoPoint:valueProto.geoPointValue]];

    case GCFSValue_ValueType_OneOfCase_BytesValue:
      return [FSTBlobValue blobValue:valueProto.bytesValue];

    case GCFSValue_ValueType_OneOfCase_ReferenceValue:
      return [self decodedReferenceValue:valueProto.referenceValue];

    case GCFSValue_ValueType_OneOfCase_ArrayValue:
      return [self decodedArrayValue:valueProto.arrayValue];

    case GCFSValue_ValueType_OneOfCase_MapValue:
      return [self decodedMapValue:valueProto.mapValue];

    default:
      FSTFail(@"Unhandled type %d on %@", valueProto.valueTypeOneOfCase, valueProto);
  }
}

- (GCFSValue *)encodedNull {
  GCFSValue *result = [GCFSValue message];
  result.nullValue = GPBNullValue_NullValue;
  return result;
}

- (GCFSValue *)encodedBool:(BOOL)value {
  GCFSValue *result = [GCFSValue message];
  result.booleanValue = value;
  return result;
}

- (GCFSValue *)encodedDouble:(double)value {
  GCFSValue *result = [GCFSValue message];
  result.doubleValue = value;
  return result;
}

- (GCFSValue *)encodedInteger:(int64_t)value {
  GCFSValue *result = [GCFSValue message];
  result.integerValue = value;
  return result;
}

- (GCFSValue *)encodedString:(NSString *)value {
  GCFSValue *result = [GCFSValue message];
  result.stringValue = value;
  return result;
}

- (GCFSValue *)encodedTimestampValue:(FIRTimestamp *)value {
  GCFSValue *result = [GCFSValue message];
  result.timestampValue = [self encodedTimestamp:value];
  return result;
}

- (GCFSValue *)encodedGeoPointValue:(FIRGeoPoint *)value {
  GCFSValue *result = [GCFSValue message];
  result.geoPointValue = [self encodedGeoPoint:value];
  return result;
}

- (GCFSValue *)encodedBlobValue:(NSData *)value {
  GCFSValue *result = [GCFSValue message];
  result.bytesValue = value;
  return result;
}

- (GCFSValue *)encodedReferenceValueForDatabaseID:(const DatabaseId *)databaseID
                                              key:(FSTDocumentKey *)key {
  FSTAssert(*databaseID == *self.databaseID, @"Database %@:%@ cannot encode reference from %@:%@",
            util::WrapNSStringNoCopy(self.databaseID->project_id()),
            util::WrapNSStringNoCopy(self.databaseID->database_id()),
            util::WrapNSStringNoCopy(databaseID->project_id()),
            util::WrapNSStringNoCopy(databaseID->database_id()));
  GCFSValue *result = [GCFSValue message];
  result.referenceValue = [self
      encodedResourcePathForDatabaseID:databaseID
                                  path:[FSTResourcePath resourcePathWithCPPResourcePath:key.path]];
  return result;
}

- (FSTReferenceValue *)decodedReferenceValue:(NSString *)resourceName {
<<<<<<< HEAD
  const ResourcePath path = [self decodedResourcePathWithDatabaseID:resourceName];
  const std::string &project = path[1];
  const std::string &database = path[3];
  FSTDocumentKey *key =
      [FSTDocumentKey keyWithPath:[self localResourcePathForQualifiedResourcePath:path]];
=======
  FSTResourcePath *path = [self decodedResourcePathWithDatabaseID:resourceName];
  NSString *project = [path segmentAtIndex:1];
  NSString *database = [path segmentAtIndex:3];
  FSTDocumentKey *key = [FSTDocumentKey
      keyWithPath:[[self localResourcePathForQualifiedResourcePath:path] toCPPResourcePath]];
>>>>>>> 8311c643

  const DatabaseId database_id(project, database);
  FSTAssert(database_id == *self.databaseID, @"Database %@:%@ cannot encode reference from %@:%@",
            util::WrapNSStringNoCopy(self.databaseID->project_id()),
            util::WrapNSStringNoCopy(self.databaseID->database_id()),
            util::WrapNSStringNoCopy(database_id.project_id()),
            util::WrapNSStringNoCopy(database_id.database_id()));
  return [FSTReferenceValue referenceValue:key databaseID:self.databaseID];
}

- (GCFSArrayValue *)encodedArrayValue:(FSTArrayValue *)arrayValue {
  GCFSArrayValue *proto = [GCFSArrayValue message];
  NSMutableArray<GCFSValue *> *protoContents = [proto valuesArray];

  [[arrayValue internalValue]
      enumerateObjectsUsingBlock:^(FSTFieldValue *value, NSUInteger idx, BOOL *stop) {
        GCFSValue *converted = [self encodedFieldValue:value];
        [protoContents addObject:converted];
      }];
  return proto;
}

- (FSTArrayValue *)decodedArrayValue:(GCFSArrayValue *)arrayValue {
  NSMutableArray<FSTFieldValue *> *contents =
      [NSMutableArray arrayWithCapacity:arrayValue.valuesArray_Count];

  [arrayValue.valuesArray
      enumerateObjectsUsingBlock:^(GCFSValue *value, NSUInteger idx, BOOL *stop) {
        [contents addObject:[self decodedFieldValue:value]];
      }];
  return [[FSTArrayValue alloc] initWithValueNoCopy:contents];
}

- (GCFSMapValue *)encodedMapValue:(FSTObjectValue *)value {
  GCFSMapValue *result = [GCFSMapValue message];
  result.fields = [self encodedFields:value];
  return result;
}

- (FSTObjectValue *)decodedMapValue:(GCFSMapValue *)map {
  return [self decodedFields:map.fields];
}

/**
 * Encodes an FSTObjectValue into a dictionary.
 * @return a new dictionary that can be assigned to a field in another proto.
 */
- (NSMutableDictionary<NSString *, GCFSValue *> *)encodedFields:(FSTObjectValue *)value {
  FSTImmutableSortedDictionary<NSString *, FSTFieldValue *> *fields = value.internalValue;
  NSMutableDictionary<NSString *, GCFSValue *> *result = [NSMutableDictionary dictionary];
  [fields enumerateKeysAndObjectsUsingBlock:^(NSString *key, FSTFieldValue *obj, BOOL *stop) {
    GCFSValue *converted = [self encodedFieldValue:obj];
    result[key] = converted;
  }];
  return result;
}

- (FSTObjectValue *)decodedFields:(NSDictionary<NSString *, GCFSValue *> *)fields {
  __block FSTObjectValue *result = [FSTObjectValue objectValue];
  [fields enumerateKeysAndObjectsUsingBlock:^(NSString *_Nonnull key, GCFSValue *_Nonnull obj,
                                              BOOL *_Nonnull stop) {
    FieldPath path{[key UTF8String]};
    FSTFieldValue *value = [self decodedFieldValue:obj];
    result = [result objectBySettingValue:value forPath:path];
  }];
  return result;
}

#pragma mark - FSTObjectValue <=> Document proto

- (GCFSDocument *)encodedDocumentWithFields:(FSTObjectValue *)objectValue
                                        key:(FSTDocumentKey *)key {
  GCFSDocument *proto = [GCFSDocument message];
  proto.name = [self encodedDocumentKey:key];
  proto.fields = [self encodedFields:objectValue];
  return proto;
}

#pragma mark - FSTMaybeDocument <= BatchGetDocumentsResponse proto

- (FSTMaybeDocument *)decodedMaybeDocumentFromBatch:(GCFSBatchGetDocumentsResponse *)response {
  switch (response.resultOneOfCase) {
    case GCFSBatchGetDocumentsResponse_Result_OneOfCase_Found:
      return [self decodedFoundDocument:response];
    case GCFSBatchGetDocumentsResponse_Result_OneOfCase_Missing:
      return [self decodedDeletedDocument:response];
    default:
      FSTFail(@"Unknown document type: %@", response);
  }
}

- (FSTDocument *)decodedFoundDocument:(GCFSBatchGetDocumentsResponse *)response {
  FSTAssert(!!response.found, @"Tried to deserialize a found document from a deleted document.");
  FSTDocumentKey *key = [self decodedDocumentKey:response.found.name];
  FSTObjectValue *value = [self decodedFields:response.found.fields];
  FSTSnapshotVersion *version = [self decodedVersion:response.found.updateTime];
  FSTAssert(![version isEqual:[FSTSnapshotVersion noVersion]],
            @"Got a document response with no snapshot version");

  return [FSTDocument documentWithData:value key:key version:version hasLocalMutations:NO];
}

- (FSTDeletedDocument *)decodedDeletedDocument:(GCFSBatchGetDocumentsResponse *)response {
  FSTAssert(!!response.missing, @"Tried to deserialize a deleted document from a found document.");
  FSTDocumentKey *key = [self decodedDocumentKey:response.missing];
  FSTSnapshotVersion *version = [self decodedVersion:response.readTime];
  FSTAssert(![version isEqual:[FSTSnapshotVersion noVersion]],
            @"Got a no document response with no snapshot version");
  return [FSTDeletedDocument documentWithKey:key version:version];
}

#pragma mark - FSTMutation => GCFSWrite proto

- (GCFSWrite *)encodedMutation:(FSTMutation *)mutation {
  GCFSWrite *proto = [GCFSWrite message];

  Class mutationClass = [mutation class];
  if (mutationClass == [FSTSetMutation class]) {
    FSTSetMutation *set = (FSTSetMutation *)mutation;
    proto.update = [self encodedDocumentWithFields:set.value key:set.key];

  } else if (mutationClass == [FSTPatchMutation class]) {
    FSTPatchMutation *patch = (FSTPatchMutation *)mutation;
    proto.update = [self encodedDocumentWithFields:patch.value key:patch.key];
    proto.updateMask = [self encodedFieldMask:patch.fieldMask];

  } else if (mutationClass == [FSTTransformMutation class]) {
    FSTTransformMutation *transform = (FSTTransformMutation *)mutation;

    proto.transform = [GCFSDocumentTransform message];
    proto.transform.document = [self encodedDocumentKey:transform.key];
    proto.transform.fieldTransformsArray = [self encodedFieldTransforms:transform.fieldTransforms];
    // NOTE: We set a precondition of exists: true as a safety-check, since we always combine
    // FSTTransformMutations with an FSTSetMutation or FSTPatchMutation which (if successful) should
    // end up with an existing document.
    proto.currentDocument.exists = YES;

  } else if (mutationClass == [FSTDeleteMutation class]) {
    FSTDeleteMutation *deleteMutation = (FSTDeleteMutation *)mutation;
    proto.delete_p = [self encodedDocumentKey:deleteMutation.key];

  } else {
    FSTFail(@"Unknown mutation type %@", NSStringFromClass(mutationClass));
  }

  if (!mutation.precondition.isNone) {
    proto.currentDocument = [self encodedPrecondition:mutation.precondition];
  }

  return proto;
}

- (FSTMutation *)decodedMutation:(GCFSWrite *)mutation {
  FSTPrecondition *precondition = [mutation hasCurrentDocument]
                                      ? [self decodedPrecondition:mutation.currentDocument]
                                      : [FSTPrecondition none];

  switch (mutation.operationOneOfCase) {
    case GCFSWrite_Operation_OneOfCase_Update:
      if (mutation.hasUpdateMask) {
        return [[FSTPatchMutation alloc] initWithKey:[self decodedDocumentKey:mutation.update.name]
                                           fieldMask:[self decodedFieldMask:mutation.updateMask]
                                               value:[self decodedFields:mutation.update.fields]
                                        precondition:precondition];
      } else {
        return [[FSTSetMutation alloc] initWithKey:[self decodedDocumentKey:mutation.update.name]
                                             value:[self decodedFields:mutation.update.fields]
                                      precondition:precondition];
      }

    case GCFSWrite_Operation_OneOfCase_Delete_p:
      return [[FSTDeleteMutation alloc] initWithKey:[self decodedDocumentKey:mutation.delete_p]
                                       precondition:precondition];

    case GCFSWrite_Operation_OneOfCase_Transform: {
      FSTPreconditionExists exists = precondition.exists;
      FSTAssert(exists == FSTPreconditionExistsYes,
                @"Transforms must have precondition \"exists == true\"");

      return [[FSTTransformMutation alloc]
              initWithKey:[self decodedDocumentKey:mutation.transform.document]
          fieldTransforms:[self decodedFieldTransforms:mutation.transform.fieldTransformsArray]];
    }

    default:
      // Note that insert is intentionally unhandled, since we don't ever deal in them.
      FSTFail(@"Unknown mutation operation: %d", mutation.operationOneOfCase);
  }
}

- (GCFSPrecondition *)encodedPrecondition:(FSTPrecondition *)precondition {
  FSTAssert(!precondition.isNone, @"Can't serialize an empty precondition");
  GCFSPrecondition *message = [GCFSPrecondition message];
  if (precondition.updateTime) {
    message.updateTime = [self encodedVersion:precondition.updateTime];
  } else if (precondition.exists != FSTPreconditionExistsNotSet) {
    message.exists = precondition.exists == FSTPreconditionExistsYes;
  } else {
    FSTFail(@"Unknown precondition: %@", precondition);
  }
  return message;
}

- (FSTPrecondition *)decodedPrecondition:(GCFSPrecondition *)precondition {
  switch (precondition.conditionTypeOneOfCase) {
    case GCFSPrecondition_ConditionType_OneOfCase_GPBUnsetOneOfCase:
      return [FSTPrecondition none];

    case GCFSPrecondition_ConditionType_OneOfCase_Exists:
      return [FSTPrecondition preconditionWithExists:precondition.exists];

    case GCFSPrecondition_ConditionType_OneOfCase_UpdateTime:
      return [FSTPrecondition
          preconditionWithUpdateTime:[self decodedVersion:precondition.updateTime]];

    default:
      FSTFail(@"Unrecognized Precondition one-of case %@", precondition);
  }
}

- (GCFSDocumentMask *)encodedFieldMask:(FSTFieldMask *)fieldMask {
  GCFSDocumentMask *mask = [GCFSDocumentMask message];
  for (const FieldPath &field : fieldMask.fields) {
    [mask.fieldPathsArray addObject:util::WrapNSString(field.CanonicalString())];
  }
  return mask;
}

- (FSTFieldMask *)decodedFieldMask:(GCFSDocumentMask *)fieldMask {
  std::vector<FieldPath> fields(fieldMask.fieldPathsArray_Count);
  for (NSString *path in fieldMask.fieldPathsArray) {
    fields.push_back(FieldPath::FromServerFormat(util::MakeStringView(path)));
  }
  return [[FSTFieldMask alloc] initWithFields:std::move(fields)];
}

- (NSMutableArray<GCFSDocumentTransform_FieldTransform *> *)encodedFieldTransforms:
    (NSArray<FSTFieldTransform *> *)fieldTransforms {
  NSMutableArray *protos = [NSMutableArray array];
  for (FSTFieldTransform *fieldTransform in fieldTransforms) {
    FSTAssert([fieldTransform.transform isKindOfClass:[FSTServerTimestampTransform class]],
              @"Unknown transform: %@", fieldTransform.transform);
    GCFSDocumentTransform_FieldTransform *proto = [GCFSDocumentTransform_FieldTransform message];
    proto.fieldPath = util::WrapNSString(fieldTransform.path.CanonicalString());
    proto.setToServerValue = GCFSDocumentTransform_FieldTransform_ServerValue_RequestTime;
    [protos addObject:proto];
  }
  return protos;
}

- (NSArray<FSTFieldTransform *> *)decodedFieldTransforms:
    (NSArray<GCFSDocumentTransform_FieldTransform *> *)protos {
  NSMutableArray<FSTFieldTransform *> *fieldTransforms = [NSMutableArray array];
  for (GCFSDocumentTransform_FieldTransform *proto in protos) {
    FSTAssert(
        proto.setToServerValue == GCFSDocumentTransform_FieldTransform_ServerValue_RequestTime,
        @"Unknown transform setToServerValue: %d", proto.setToServerValue);
    [fieldTransforms
        addObject:[[FSTFieldTransform alloc]
                      initWithPath:FieldPath::FromServerFormat(
                                       util::MakeStringView(proto.fieldPath))
                         transform:[FSTServerTimestampTransform serverTimestampTransform]]];
  }
  return fieldTransforms;
}

#pragma mark - FSTMutationResult <= GCFSWriteResult proto

- (FSTMutationResult *)decodedMutationResult:(GCFSWriteResult *)mutation {
  // NOTE: Deletes don't have an updateTime.
  FSTSnapshotVersion *_Nullable version =
      mutation.updateTime ? [self decodedVersion:mutation.updateTime] : nil;
  NSMutableArray *_Nullable transformResults = nil;
  if (mutation.transformResultsArray.count > 0) {
    transformResults = [NSMutableArray array];
    for (GCFSValue *result in mutation.transformResultsArray) {
      [transformResults addObject:[self decodedFieldValue:result]];
    }
  }
  return [[FSTMutationResult alloc] initWithVersion:version transformResults:transformResults];
}

#pragma mark - FSTQueryData => GCFSTarget proto

- (nullable NSMutableDictionary<NSString *, NSString *> *)encodedListenRequestLabelsForQueryData:
    (FSTQueryData *)queryData {
  NSString *value = [self encodedLabelForPurpose:queryData.purpose];
  if (!value) {
    return nil;
  }

  NSMutableDictionary<NSString *, NSString *> *result =
      [NSMutableDictionary dictionaryWithCapacity:1];
  [result setObject:value forKey:@"goog-listen-tags"];
  return result;
}

- (nullable NSString *)encodedLabelForPurpose:(FSTQueryPurpose)purpose {
  switch (purpose) {
    case FSTQueryPurposeListen:
      return nil;
    case FSTQueryPurposeExistenceFilterMismatch:
      return @"existence-filter-mismatch";
    case FSTQueryPurposeLimboResolution:
      return @"limbo-document";
    default:
      FSTFail(@"Unrecognized query purpose: %lu", (unsigned long)purpose);
  }
}

- (GCFSTarget *)encodedTarget:(FSTQueryData *)queryData {
  GCFSTarget *result = [GCFSTarget message];
  FSTQuery *query = queryData.query;

  if ([query isDocumentQuery]) {
    result.documents = [self encodedDocumentsTarget:query];
  } else {
    result.query = [self encodedQueryTarget:query];
  }

  result.targetId = queryData.targetID;
  if (queryData.resumeToken.length > 0) {
    result.resumeToken = queryData.resumeToken;
  }

  return result;
}

- (GCFSTarget_DocumentsTarget *)encodedDocumentsTarget:(FSTQuery *)query {
  GCFSTarget_DocumentsTarget *result = [GCFSTarget_DocumentsTarget message];
  NSMutableArray<NSString *> *docs = result.documentsArray;
  [docs addObject:[self encodedQueryPath:[FSTResourcePath
                                             resourcePathWithCPPResourcePath:query.path]]];
  return result;
}

- (FSTQuery *)decodedQueryFromDocumentsTarget:(GCFSTarget_DocumentsTarget *)target {
  NSArray<NSString *> *documents = target.documentsArray;
  FSTAssert(documents.count == 1, @"DocumentsTarget contained other than 1 document %lu",
            (unsigned long)documents.count);

  NSString *name = documents[0];
  return [FSTQuery queryWithPath:[[self decodedQueryPath:name] toCPPResourcePath]];
}

- (GCFSTarget_QueryTarget *)encodedQueryTarget:(FSTQuery *)query {
  // Dissect the path into parent, collectionId, and optional key filter.
  GCFSTarget_QueryTarget *queryTarget = [GCFSTarget_QueryTarget message];
  if (query.path.size() == 0) {
    queryTarget.parent = [self encodedQueryPath:query.path];
  } else {
    const ResourcePath &path = query.path;
    FSTAssert(path.size() % 2 != 0, @"Document queries with filters are not supported.");
    queryTarget.parent = [self encodedQueryPath:path.PopLast()];
    GCFSStructuredQuery_CollectionSelector *from = [GCFSStructuredQuery_CollectionSelector message];
    from.collectionId = util::WrapNSString(path.last_segment());
    [queryTarget.structuredQuery.fromArray addObject:from];
  }

  // Encode the filters.
  GCFSStructuredQuery_Filter *_Nullable where = [self encodedFilters:query.filters];
  if (where) {
    queryTarget.structuredQuery.where = where;
  }

  NSArray<GCFSStructuredQuery_Order *> *orders = [self encodedSortOrders:query.sortOrders];
  if (orders.count) {
    [queryTarget.structuredQuery.orderByArray addObjectsFromArray:orders];
  }

  if (query.limit != NSNotFound) {
    queryTarget.structuredQuery.limit.value = (int32_t)query.limit;
  }

  if (query.startAt) {
    queryTarget.structuredQuery.startAt = [self encodedBound:query.startAt];
  }

  if (query.endAt) {
    queryTarget.structuredQuery.endAt = [self encodedBound:query.endAt];
  }

  return queryTarget;
}

- (FSTQuery *)decodedQueryFromQueryTarget:(GCFSTarget_QueryTarget *)target {
  ResourcePath path = [self decodedQueryPath:target.parent];

  GCFSStructuredQuery *query = target.structuredQuery;
  NSUInteger fromCount = query.fromArray_Count;
  if (fromCount > 0) {
    FSTAssert(fromCount == 1,
              @"StructuredQuery.from with more than one collection is not supported.");

    GCFSStructuredQuery_CollectionSelector *from = query.fromArray[0];
    path = path.Append([from.collectionId UTF8String]);
  }

  NSArray<id<FSTFilter>> *filterBy;
  if (query.hasWhere) {
    filterBy = [self decodedFilters:query.where];
  } else {
    filterBy = @[];
  }

  NSArray<FSTSortOrder *> *orderBy;
  if (query.orderByArray_Count > 0) {
    orderBy = [self decodedSortOrders:query.orderByArray];
  } else {
    orderBy = @[];
  }

  NSInteger limit = NSNotFound;
  if (query.hasLimit) {
    limit = query.limit.value;
  }

  FSTBound *_Nullable startAt;
  if (query.hasStartAt) {
    startAt = [self decodedBound:query.startAt];
  }

  FSTBound *_Nullable endAt;
  if (query.hasEndAt) {
    endAt = [self decodedBound:query.endAt];
  }

  return [[FSTQuery alloc] initWithPath:[path toCPPResourcePath]
                               filterBy:filterBy
                                orderBy:orderBy
                                  limit:limit
                                startAt:startAt
                                  endAt:endAt];
}

#pragma mark Filters

- (GCFSStructuredQuery_Filter *_Nullable)encodedFilters:(NSArray<id<FSTFilter>> *)filters {
  if (filters.count == 0) {
    return nil;
  }
  NSMutableArray<GCFSStructuredQuery_Filter *> *protos = [NSMutableArray array];
  for (id<FSTFilter> filter in filters) {
    if ([filter isKindOfClass:[FSTRelationFilter class]]) {
      [protos addObject:[self encodedRelationFilter:filter]];
    } else {
      [protos addObject:[self encodedUnaryFilter:filter]];
    }
  }
  if (protos.count == 1) {
    // Special case: no existing filters and we only need to add one filter. This can be made the
    // single root filter without a composite filter.
    return protos[0];
  }
  GCFSStructuredQuery_Filter *composite = [GCFSStructuredQuery_Filter message];
  composite.compositeFilter.op = GCFSStructuredQuery_CompositeFilter_Operator_And;
  composite.compositeFilter.filtersArray = protos;
  return composite;
}

- (NSArray<id<FSTFilter>> *)decodedFilters:(GCFSStructuredQuery_Filter *)proto {
  NSMutableArray<id<FSTFilter>> *result = [NSMutableArray array];

  NSArray<GCFSStructuredQuery_Filter *> *filters;
  if (proto.filterTypeOneOfCase ==
      GCFSStructuredQuery_Filter_FilterType_OneOfCase_CompositeFilter) {
    FSTAssert(proto.compositeFilter.op == GCFSStructuredQuery_CompositeFilter_Operator_And,
              @"Only AND-type composite filters are supported, got %d", proto.compositeFilter.op);
    filters = proto.compositeFilter.filtersArray;
  } else {
    filters = @[ proto ];
  }

  for (GCFSStructuredQuery_Filter *filter in filters) {
    switch (filter.filterTypeOneOfCase) {
      case GCFSStructuredQuery_Filter_FilterType_OneOfCase_CompositeFilter:
        FSTFail(@"Nested composite filters are not supported");

      case GCFSStructuredQuery_Filter_FilterType_OneOfCase_FieldFilter:
        [result addObject:[self decodedRelationFilter:filter.fieldFilter]];
        break;

      case GCFSStructuredQuery_Filter_FilterType_OneOfCase_UnaryFilter:
        [result addObject:[self decodedUnaryFilter:filter.unaryFilter]];
        break;

      default:
        FSTFail(@"Unrecognized Filter.filterType %d", filter.filterTypeOneOfCase);
    }
  }
  return result;
}

- (GCFSStructuredQuery_Filter *)encodedRelationFilter:(FSTRelationFilter *)filter {
  GCFSStructuredQuery_Filter *proto = [GCFSStructuredQuery_Filter message];
  GCFSStructuredQuery_FieldFilter *fieldFilter = proto.fieldFilter;
  fieldFilter.field = [self encodedFieldPath:[FSTFieldPath fieldPathWithCPPFieldPath:filter.field]];
  fieldFilter.op = [self encodedRelationFilterOperator:filter.filterOperator];
  fieldFilter.value = [self encodedFieldValue:filter.value];
  return proto;
}

- (FSTRelationFilter *)decodedRelationFilter:(GCFSStructuredQuery_FieldFilter *)proto {
  FieldPath fieldPath = FieldPath::FromServerFormat([proto.field.fieldPath UTF8String]);
  FSTRelationFilterOperator filterOperator = [self decodedRelationFilterOperator:proto.op];
  FSTFieldValue *value = [self decodedFieldValue:proto.value];
  return [FSTRelationFilter filterWithField:[fieldPath toCPPFieldPath]
                             filterOperator:filterOperator
                                      value:value];
}

- (GCFSStructuredQuery_Filter *)encodedUnaryFilter:(id<FSTFilter>)filter {
  GCFSStructuredQuery_Filter *proto = [GCFSStructuredQuery_Filter message];
  proto.unaryFilter.field =
      [self encodedFieldPath:[FSTFieldPath fieldPathWithCPPFieldPath:filter.field]];
  if ([filter isKindOfClass:[FSTNanFilter class]]) {
    proto.unaryFilter.op = GCFSStructuredQuery_UnaryFilter_Operator_IsNan;
  } else if ([filter isKindOfClass:[FSTNullFilter class]]) {
    proto.unaryFilter.op = GCFSStructuredQuery_UnaryFilter_Operator_IsNull;
  } else {
    FSTFail(@"Unrecognized filter: %@", filter);
  }
  return proto;
}

- (id<FSTFilter>)decodedUnaryFilter:(GCFSStructuredQuery_UnaryFilter *)proto {
  FieldPath field = FieldPath::FromServerFormat([proto.field.fieldPath UTF8String]);
  switch (proto.op) {
    case GCFSStructuredQuery_UnaryFilter_Operator_IsNan:
      return [[FSTNanFilter alloc] initWithField:[field toCPPFieldPath]];

    case GCFSStructuredQuery_UnaryFilter_Operator_IsNull:
      return [[FSTNullFilter alloc] initWithField:[field toCPPFieldPath]];

    default:
      FSTFail(@"Unrecognized UnaryFilter.operator %d", proto.op);
  }
}

- (GCFSStructuredQuery_FieldReference *)encodedFieldPath:(const FieldPath &)fieldPath {
  GCFSStructuredQuery_FieldReference *ref = [GCFSStructuredQuery_FieldReference message];
  ref.fieldPath = util::WrapNSString(fieldPath.CanonicalString());
  return ref;
}

- (GCFSStructuredQuery_FieldFilter_Operator)encodedRelationFilterOperator:
    (FSTRelationFilterOperator)filterOperator {
  switch (filterOperator) {
    case FSTRelationFilterOperatorLessThan:
      return GCFSStructuredQuery_FieldFilter_Operator_LessThan;
    case FSTRelationFilterOperatorLessThanOrEqual:
      return GCFSStructuredQuery_FieldFilter_Operator_LessThanOrEqual;
    case FSTRelationFilterOperatorEqual:
      return GCFSStructuredQuery_FieldFilter_Operator_Equal;
    case FSTRelationFilterOperatorGreaterThanOrEqual:
      return GCFSStructuredQuery_FieldFilter_Operator_GreaterThanOrEqual;
    case FSTRelationFilterOperatorGreaterThan:
      return GCFSStructuredQuery_FieldFilter_Operator_GreaterThan;
    default:
      FSTFail(@"Unhandled FSTRelationFilterOperator: %ld", (long)filterOperator);
  }
}

- (FSTRelationFilterOperator)decodedRelationFilterOperator:
    (GCFSStructuredQuery_FieldFilter_Operator)filterOperator {
  switch (filterOperator) {
    case GCFSStructuredQuery_FieldFilter_Operator_LessThan:
      return FSTRelationFilterOperatorLessThan;
    case GCFSStructuredQuery_FieldFilter_Operator_LessThanOrEqual:
      return FSTRelationFilterOperatorLessThanOrEqual;
    case GCFSStructuredQuery_FieldFilter_Operator_Equal:
      return FSTRelationFilterOperatorEqual;
    case GCFSStructuredQuery_FieldFilter_Operator_GreaterThanOrEqual:
      return FSTRelationFilterOperatorGreaterThanOrEqual;
    case GCFSStructuredQuery_FieldFilter_Operator_GreaterThan:
      return FSTRelationFilterOperatorGreaterThan;
    default:
      FSTFail(@"Unhandled FieldFilter.operator: %d", filterOperator);
  }
}

#pragma mark Property Orders

- (NSArray<GCFSStructuredQuery_Order *> *)encodedSortOrders:(NSArray<FSTSortOrder *> *)orders {
  NSMutableArray<GCFSStructuredQuery_Order *> *protos = [NSMutableArray array];
  for (FSTSortOrder *order in orders) {
    [protos addObject:[self encodedSortOrder:order]];
  }
  return protos;
}

- (NSArray<FSTSortOrder *> *)decodedSortOrders:(NSArray<GCFSStructuredQuery_Order *> *)protos {
  NSMutableArray<FSTSortOrder *> *result = [NSMutableArray arrayWithCapacity:protos.count];
  for (GCFSStructuredQuery_Order *orderProto in protos) {
    [result addObject:[self decodedSortOrder:orderProto]];
  }
  return result;
}

- (GCFSStructuredQuery_Order *)encodedSortOrder:(FSTSortOrder *)sortOrder {
  GCFSStructuredQuery_Order *proto = [GCFSStructuredQuery_Order message];
  proto.field = [self encodedFieldPath:[FSTFieldPath fieldPathWithCPPFieldPath:sortOrder.field]];
  if (sortOrder.ascending) {
    proto.direction = GCFSStructuredQuery_Direction_Ascending;
  } else {
    proto.direction = GCFSStructuredQuery_Direction_Descending;
  }
  return proto;
}

- (FSTSortOrder *)decodedSortOrder:(GCFSStructuredQuery_Order *)proto {
  FieldPath fieldPath = FieldPath::FromServerFormat([proto.field.fieldPath UTF8String]);
  BOOL ascending;
  switch (proto.direction) {
    case GCFSStructuredQuery_Direction_Ascending:
      ascending = YES;
      break;
    case GCFSStructuredQuery_Direction_Descending:
      ascending = NO;
      break;
    default:
      FSTFail(@"Unrecognized GCFSStructuredQuery_Direction %d", proto.direction);
  }
  return [FSTSortOrder sortOrderWithFieldPath:[fieldPath toCPPFieldPath] ascending:ascending];
}

#pragma mark - Bounds/Cursors

- (GCFSCursor *)encodedBound:(FSTBound *)bound {
  GCFSCursor *proto = [GCFSCursor message];
  proto.before = bound.isBefore;
  for (FSTFieldValue *fieldValue in bound.position) {
    GCFSValue *value = [self encodedFieldValue:fieldValue];
    [proto.valuesArray addObject:value];
  }
  return proto;
}

- (FSTBound *)decodedBound:(GCFSCursor *)proto {
  NSMutableArray<FSTFieldValue *> *indexComponents = [NSMutableArray array];

  for (GCFSValue *valueProto in proto.valuesArray) {
    FSTFieldValue *value = [self decodedFieldValue:valueProto];
    [indexComponents addObject:value];
  }

  return [FSTBound boundWithPosition:indexComponents isBefore:proto.before];
}

#pragma mark - FSTWatchChange <= GCFSListenResponse proto

- (FSTWatchChange *)decodedWatchChange:(GCFSListenResponse *)watchChange {
  switch (watchChange.responseTypeOneOfCase) {
    case GCFSListenResponse_ResponseType_OneOfCase_TargetChange:
      return [self decodedTargetChangeFromWatchChange:watchChange.targetChange];

    case GCFSListenResponse_ResponseType_OneOfCase_DocumentChange:
      return [self decodedDocumentChange:watchChange.documentChange];

    case GCFSListenResponse_ResponseType_OneOfCase_DocumentDelete:
      return [self decodedDocumentDelete:watchChange.documentDelete];

    case GCFSListenResponse_ResponseType_OneOfCase_DocumentRemove:
      return [self decodedDocumentRemove:watchChange.documentRemove];

    case GCFSListenResponse_ResponseType_OneOfCase_Filter:
      return [self decodedExistenceFilterWatchChange:watchChange.filter];

    default:
      FSTFail(@"Unknown WatchChange.changeType %" PRId32, watchChange.responseTypeOneOfCase);
  }
}

- (FSTSnapshotVersion *)versionFromListenResponse:(GCFSListenResponse *)watchChange {
  // We have only reached a consistent snapshot for the entire stream if there is a read_time set
  // and it applies to all targets (i.e. the list of targets is empty). The backend is guaranteed to
  // send such responses.
  if (watchChange.responseTypeOneOfCase != GCFSListenResponse_ResponseType_OneOfCase_TargetChange) {
    return [FSTSnapshotVersion noVersion];
  }
  if (watchChange.targetChange.targetIdsArray.count != 0) {
    return [FSTSnapshotVersion noVersion];
  }
  return [self decodedVersion:watchChange.targetChange.readTime];
}

- (FSTWatchTargetChange *)decodedTargetChangeFromWatchChange:(GCFSTargetChange *)change {
  FSTWatchTargetChangeState state = [self decodedWatchTargetChangeState:change.targetChangeType];
  NSMutableArray<NSNumber *> *targetIDs =
      [NSMutableArray arrayWithCapacity:change.targetIdsArray_Count];

  [change.targetIdsArray enumerateValuesWithBlock:^(int32_t value, NSUInteger idx, BOOL *stop) {
    [targetIDs addObject:@(value)];
  }];

  NSError *cause = nil;
  if (change.hasCause) {
    cause = [NSError errorWithDomain:FIRFirestoreErrorDomain
                                code:change.cause.code
                            userInfo:@{NSLocalizedDescriptionKey : change.cause.message}];
  }

  return [[FSTWatchTargetChange alloc] initWithState:state
                                           targetIDs:targetIDs
                                         resumeToken:change.resumeToken
                                               cause:cause];
}

- (FSTWatchTargetChangeState)decodedWatchTargetChangeState:
    (GCFSTargetChange_TargetChangeType)state {
  switch (state) {
    case GCFSTargetChange_TargetChangeType_NoChange:
      return FSTWatchTargetChangeStateNoChange;
    case GCFSTargetChange_TargetChangeType_Add:
      return FSTWatchTargetChangeStateAdded;
    case GCFSTargetChange_TargetChangeType_Remove:
      return FSTWatchTargetChangeStateRemoved;
    case GCFSTargetChange_TargetChangeType_Current:
      return FSTWatchTargetChangeStateCurrent;
    case GCFSTargetChange_TargetChangeType_Reset:
      return FSTWatchTargetChangeStateReset;
    default:
      FSTFail(@"Unexpected TargetChange.state: %" PRId32, state);
  }
}

- (NSArray<NSNumber *> *)decodedIntegerArray:(GPBInt32Array *)values {
  NSMutableArray<NSNumber *> *result = [NSMutableArray arrayWithCapacity:values.count];
  [values enumerateValuesWithBlock:^(int32_t value, NSUInteger idx, BOOL *stop) {
    [result addObject:@(value)];
  }];
  return result;
}

- (FSTDocumentWatchChange *)decodedDocumentChange:(GCFSDocumentChange *)change {
  FSTObjectValue *value = [self decodedFields:change.document.fields];
  FSTDocumentKey *key = [self decodedDocumentKey:change.document.name];
  FSTSnapshotVersion *version = [self decodedVersion:change.document.updateTime];
  FSTAssert(![version isEqual:[FSTSnapshotVersion noVersion]],
            @"Got a document change with no snapshot version");
  FSTMaybeDocument *document =
      [FSTDocument documentWithData:value key:key version:version hasLocalMutations:NO];

  NSArray<NSNumber *> *updatedTargetIds = [self decodedIntegerArray:change.targetIdsArray];
  NSArray<NSNumber *> *removedTargetIds = [self decodedIntegerArray:change.removedTargetIdsArray];

  return [[FSTDocumentWatchChange alloc] initWithUpdatedTargetIDs:updatedTargetIds
                                                 removedTargetIDs:removedTargetIds
                                                      documentKey:document.key
                                                         document:document];
}

- (FSTDocumentWatchChange *)decodedDocumentDelete:(GCFSDocumentDelete *)change {
  FSTDocumentKey *key = [self decodedDocumentKey:change.document];
  // Note that version might be unset in which case we use [FSTSnapshotVersion noVersion]
  FSTSnapshotVersion *version = [self decodedVersion:change.readTime];
  FSTMaybeDocument *document = [FSTDeletedDocument documentWithKey:key version:version];

  NSArray<NSNumber *> *removedTargetIds = [self decodedIntegerArray:change.removedTargetIdsArray];

  return [[FSTDocumentWatchChange alloc] initWithUpdatedTargetIDs:@[]
                                                 removedTargetIDs:removedTargetIds
                                                      documentKey:document.key
                                                         document:document];
}

- (FSTDocumentWatchChange *)decodedDocumentRemove:(GCFSDocumentRemove *)change {
  FSTDocumentKey *key = [self decodedDocumentKey:change.document];
  NSArray<NSNumber *> *removedTargetIds = [self decodedIntegerArray:change.removedTargetIdsArray];

  return [[FSTDocumentWatchChange alloc] initWithUpdatedTargetIDs:@[]
                                                 removedTargetIDs:removedTargetIds
                                                      documentKey:key
                                                         document:nil];
}

- (FSTExistenceFilterWatchChange *)decodedExistenceFilterWatchChange:(GCFSExistenceFilter *)filter {
  // TODO(dimond): implement existence filter parsing
  FSTExistenceFilter *existenceFilter = [FSTExistenceFilter filterWithCount:filter.count];
  FSTTargetID targetID = filter.targetId;
  return [FSTExistenceFilterWatchChange changeWithFilter:existenceFilter targetID:targetID];
}

@end

NS_ASSUME_NONNULL_END<|MERGE_RESOLUTION|>--- conflicted
+++ resolved
@@ -324,19 +324,11 @@
 }
 
 - (FSTReferenceValue *)decodedReferenceValue:(NSString *)resourceName {
-<<<<<<< HEAD
   const ResourcePath path = [self decodedResourcePathWithDatabaseID:resourceName];
   const std::string &project = path[1];
   const std::string &database = path[3];
   FSTDocumentKey *key =
       [FSTDocumentKey keyWithPath:[self localResourcePathForQualifiedResourcePath:path]];
-=======
-  FSTResourcePath *path = [self decodedResourcePathWithDatabaseID:resourceName];
-  NSString *project = [path segmentAtIndex:1];
-  NSString *database = [path segmentAtIndex:3];
-  FSTDocumentKey *key = [FSTDocumentKey
-      keyWithPath:[[self localResourcePathForQualifiedResourcePath:path] toCPPResourcePath]];
->>>>>>> 8311c643
 
   const DatabaseId database_id(project, database);
   FSTAssert(database_id == *self.databaseID, @"Database %@:%@ cannot encode reference from %@:%@",
