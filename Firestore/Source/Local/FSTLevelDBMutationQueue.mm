--- conflicted
+++ resolved
@@ -485,8 +485,7 @@
   return result;
 }
 
-- (void)removeMutationBatches:(NSArray<FSTMutationBatch *> *)batches
-               sequenceNumber:(FSTListenSequenceNumber)sequenceNumber {
+- (void)removeMutationBatches:(NSArray<FSTMutationBatch *> *)batches {
   NSString *userID = self.userID;
 
   auto checkIterator = _db.currentTransaction->NewIterator();
@@ -511,12 +510,7 @@
                                              documentKey:mutation.key
                                                  batchID:batchID];
       _db.currentTransaction->Delete(key);
-<<<<<<< HEAD
-      [_db.referenceDelegate removeMutationReference:mutation.key sequenceNumber:sequenceNumber];
-=======
       [_db.referenceDelegate removeMutationReference:mutation.key];
-      [garbageCollector addPotentialGarbageKey:mutation.key];
->>>>>>> dddd7503
     }
   }
 }
