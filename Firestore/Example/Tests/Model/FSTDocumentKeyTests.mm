/*
 * Copyright 2017 Google
 *
 * Licensed under the Apache License, Version 2.0 (the "License");
 * you may not use this file except in compliance with the License.
 * You may obtain a copy of the License at
 *
 *      http://www.apache.org/licenses/LICENSE-2.0
 *
 * Unless required by applicable law or agreed to in writing, software
 * distributed under the License is distributed on an "AS IS" BASIS,
 * WITHOUT WARRANTIES OR CONDITIONS OF ANY KIND, either express or implied.
 * See the License for the specific language governing permissions and
 * limitations under the License.
 */

#import "Firestore/Source/Model/FSTDocumentKey.h"

#import <XCTest/XCTest.h>

#include "Firestore/core/src/firebase/firestore/model/resource_path.h"

using firebase::firestore::model::ResourcePath;

NS_ASSUME_NONNULL_BEGIN

@interface FSTDocumentKeyTests : XCTestCase
@end

@implementation FSTDocumentKeyTests

- (void)testConstructor {
<<<<<<< HEAD
  const ResourcePath path{"rooms", "firestore", "messages", "1"};
=======
  ResourcePath path{"rooms", "firestore", "messages", "1"};
>>>>>>> 8311c643
  FSTDocumentKey *key = [FSTDocumentKey keyWithPath:path];
  XCTAssertEqual(path, key.path);
}

- (void)testComparison {
  FSTDocumentKey *key1 = [FSTDocumentKey keyWithSegments:{"a", "b", "c", "d"}];
  FSTDocumentKey *key2 = [FSTDocumentKey keyWithSegments:{"a", "b", "c", "d"}];
  FSTDocumentKey *key3 = [FSTDocumentKey keyWithSegments:{"x", "y", "z", "w"}];
  XCTAssertTrue([key1 isEqualToKey:key2]);
  XCTAssertFalse([key1 isEqualToKey:key3]);

  FSTDocumentKey *empty = [FSTDocumentKey keyWithSegments:{}];
  FSTDocumentKey *a = [FSTDocumentKey keyWithSegments:{"a", "a"}];
  FSTDocumentKey *b = [FSTDocumentKey keyWithSegments:{"b", "b"}];
  FSTDocumentKey *ab = [FSTDocumentKey keyWithSegments:{"a", "a", "b", "b"}];

  XCTAssertEqual(NSOrderedAscending, [empty compare:a]);
  XCTAssertEqual(NSOrderedAscending, [a compare:b]);
  XCTAssertEqual(NSOrderedAscending, [a compare:ab]);

  XCTAssertEqual(NSOrderedDescending, [a compare:empty]);
  XCTAssertEqual(NSOrderedDescending, [b compare:a]);
  XCTAssertEqual(NSOrderedDescending, [ab compare:a]);
}

@end

NS_ASSUME_NONNULL_END<|MERGE_RESOLUTION|>--- conflicted
+++ resolved
@@ -30,11 +30,7 @@
 @implementation FSTDocumentKeyTests
 
 - (void)testConstructor {
-<<<<<<< HEAD
-  const ResourcePath path{"rooms", "firestore", "messages", "1"};
-=======
   ResourcePath path{"rooms", "firestore", "messages", "1"};
->>>>>>> 8311c643
   FSTDocumentKey *key = [FSTDocumentKey keyWithPath:path];
   XCTAssertEqual(path, key.path);
 }
