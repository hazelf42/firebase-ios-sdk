--- conflicted
+++ resolved
@@ -120,16 +120,9 @@
   FSTLog(@"watchQuery: %d: %@", query.targetID, query.query);
   self.datastore.watchStreamRequestCount += 1;
   // Snapshot version is ignored on the wire
-<<<<<<< HEAD
-  FSTQueryData *sentQueryData =
-      [query queryDataByReplacingSnapshotVersion:SnapshotVersion::None()
-                                     resumeToken:query.resumeToken
-                                  sequenceNumber:query.sequenceNumber];
-=======
   FSTQueryData *sentQueryData = [query queryDataByReplacingSnapshotVersion:SnapshotVersion::None()
                                                                resumeToken:query.resumeToken
                                                             sequenceNumber:query.sequenceNumber];
->>>>>>> dddd7503
   self.activeTargets[@(query.targetID)] = sentQueryData;
 }
 
