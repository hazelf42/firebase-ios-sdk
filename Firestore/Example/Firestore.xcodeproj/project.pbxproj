--- conflicted
+++ resolved
@@ -412,15 +412,12 @@
 		54E9282A1F339CAD00C1953E /* XCTestCase+Await.h */ = {isa = PBXFileReference; fileEncoding = 4; lastKnownFileType = sourcecode.c.h; path = "XCTestCase+Await.h"; sourceTree = "<group>"; };
 		54EB764C202277B30088B8F3 /* array_sorted_map_test.cc */ = {isa = PBXFileReference; fileEncoding = 4; lastKnownFileType = sourcecode.cpp.cpp; path = array_sorted_map_test.cc; sourceTree = "<group>"; };
 		5918805E993304321A05E82B /* Pods_Firestore_Example_iOS.framework */ = {isa = PBXFileReference; explicitFileType = wrapper.framework; includeInIndex = 0; path = Pods_Firestore_Example_iOS.framework; sourceTree = BUILT_PRODUCTS_DIR; };
-<<<<<<< HEAD
 		5CC9650120A0E93200A2D6A1 /* FSTLRUGarbageCollectorTests.h */ = {isa = PBXFileReference; fileEncoding = 4; lastKnownFileType = sourcecode.c.h; path = FSTLRUGarbageCollectorTests.h; sourceTree = "<group>"; };
 		5CC9650220A0E93200A2D6A1 /* FSTLRUGarbageCollectorTests.mm */ = {isa = PBXFileReference; fileEncoding = 4; lastKnownFileType = sourcecode.cpp.objcpp; path = FSTLRUGarbageCollectorTests.mm; sourceTree = "<group>"; };
 		5CC9650420A0E9BD00A2D6A1 /* FSTMemoryLRUGarbageCollectorTests.mm */ = {isa = PBXFileReference; fileEncoding = 4; lastKnownFileType = sourcecode.cpp.objcpp; path = FSTMemoryLRUGarbageCollectorTests.mm; sourceTree = "<group>"; };
 		5CC9650620A0E9C600A2D6A1 /* FSTLevelDBLRUGarbageCollectorTests.mm */ = {isa = PBXFileReference; fileEncoding = 4; lastKnownFileType = sourcecode.cpp.objcpp; path = FSTLevelDBLRUGarbageCollectorTests.mm; sourceTree = "<group>"; };
-=======
 		5CAE131920FFFED600BE9A4A /* Firestore_Benchmarks_iOS.xctest */ = {isa = PBXFileReference; explicitFileType = wrapper.cfbundle; includeInIndex = 0; path = Firestore_Benchmarks_iOS.xctest; sourceTree = BUILT_PRODUCTS_DIR; };
 		5CAE131D20FFFED600BE9A4A /* Info.plist */ = {isa = PBXFileReference; lastKnownFileType = text.plist.xml; path = Info.plist; sourceTree = "<group>"; };
->>>>>>> 94ab6be9
 		6003F58A195388D20070C39A /* Firestore_Example_iOS.app */ = {isa = PBXFileReference; explicitFileType = wrapper.application; includeInIndex = 0; path = Firestore_Example_iOS.app; sourceTree = BUILT_PRODUCTS_DIR; };
 		6003F58D195388D20070C39A /* Foundation.framework */ = {isa = PBXFileReference; lastKnownFileType = wrapper.framework; name = Foundation.framework; path = System/Library/Frameworks/Foundation.framework; sourceTree = SDKROOT; };
 		6003F58F195388D20070C39A /* CoreGraphics.framework */ = {isa = PBXFileReference; lastKnownFileType = wrapper.framework; name = CoreGraphics.framework; path = System/Library/Frameworks/CoreGraphics.framework; sourceTree = SDKROOT; };
