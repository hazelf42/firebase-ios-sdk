--- conflicted
+++ resolved
@@ -238,8 +238,8 @@
 		DE2EF0861F3D0B6E003D0CDC /* FSTImmutableSortedDictionary+Testing.m in Sources */ = {isa = PBXBuildFile; fileRef = DE2EF0801F3D0B6E003D0CDC /* FSTImmutableSortedDictionary+Testing.m */; };
 		DE2EF0871F3D0B6E003D0CDC /* FSTImmutableSortedSet+Testing.m in Sources */ = {isa = PBXBuildFile; fileRef = DE2EF0821F3D0B6E003D0CDC /* FSTImmutableSortedSet+Testing.m */; };
 		DE2EF0881F3D0B6E003D0CDC /* FSTTreeSortedDictionaryTests.m in Sources */ = {isa = PBXBuildFile; fileRef = DE2EF0841F3D0B6E003D0CDC /* FSTTreeSortedDictionaryTests.m */; };
-		DE84BBB421C18F060048A176 /* FSTAPIHelpers.mm in Sources */ = {isa = PBXBuildFile; fileRef = 5492E04E202154AA00B64F25 /* FSTAPIHelpers.mm */; };
-		DE84BBB921C1A6ED0048A176 /* FSTHelpers.mm in Sources */ = {isa = PBXBuildFile; fileRef = 5492E03A2021401F00B64F25 /* FSTHelpers.mm */; };
+		DE65B16F21FFAEA300CC4A09 /* FSTAPIHelpers.mm in Sources */ = {isa = PBXBuildFile; fileRef = 5492E04E202154AA00B64F25 /* FSTAPIHelpers.mm */; };
+		DE65B17021FFAECB00CC4A09 /* FSTHelpers.mm in Sources */ = {isa = PBXBuildFile; fileRef = 5492E03A2021401F00B64F25 /* FSTHelpers.mm */; };
 		DE958C0521FA82D200E6C1C5 /* CodableTimestampTests.swift in Sources */ = {isa = PBXBuildFile; fileRef = DE958C0421FA82D200E6C1C5 /* CodableTimestampTests.swift */; };
 		EBFC611B1BF195D0EC710AF4 /* app_testing.mm in Sources */ = {isa = PBXBuildFile; fileRef = 5467FB07203E6A44009C9584 /* app_testing.mm */; };
 /* End PBXBuildFile section */
@@ -573,13 +573,10 @@
 		DE51B1981F0D48AC0013853F /* FSTSpecTests.h */ = {isa = PBXFileReference; lastKnownFileType = sourcecode.c.h; path = FSTSpecTests.h; sourceTree = "<group>"; };
 		DE51B19A1F0D48AC0013853F /* FSTSyncEngineTestDriver.h */ = {isa = PBXFileReference; lastKnownFileType = sourcecode.c.h; path = FSTSyncEngineTestDriver.h; sourceTree = "<group>"; };
 		DE51B1A71F0D48AC0013853F /* README.md */ = {isa = PBXFileReference; lastKnownFileType = net.daringfireball.markdown; path = README.md; sourceTree = "<group>"; };
-<<<<<<< HEAD
 		DE84BBB821C1951E0048A176 /* BridgingHeader.h */ = {isa = PBXFileReference; lastKnownFileType = sourcecode.c.h; path = BridgingHeader.h; sourceTree = "<group>"; };
 		DE958C0421FA82D200E6C1C5 /* CodableTimestampTests.swift */ = {isa = PBXFileReference; fileEncoding = 4; lastKnownFileType = sourcecode.swift; path = CodableTimestampTests.swift; sourceTree = "<group>"; };
-=======
 		DF148C0D5EEC4A2CD9FA484C /* Pods-macOS_example.release.xcconfig */ = {isa = PBXFileReference; includeInIndex = 1; lastKnownFileType = text.xcconfig; name = "Pods-macOS_example.release.xcconfig"; path = "Pods/Target Support Files/Pods-macOS_example/Pods-macOS_example.release.xcconfig"; sourceTree = "<group>"; };
 		E42355285B9EF55ABD785792 /* Pods_macOS_example.framework */ = {isa = PBXFileReference; explicitFileType = wrapper.framework; includeInIndex = 0; path = Pods_macOS_example.framework; sourceTree = BUILT_PRODUCTS_DIR; };
->>>>>>> d8e37043
 		E592181BFD7C53C305123739 /* Pods-Firestore_Tests_iOS.debug.xcconfig */ = {isa = PBXFileReference; includeInIndex = 1; lastKnownFileType = text.xcconfig; name = "Pods-Firestore_Tests_iOS.debug.xcconfig"; path = "Pods/Target Support Files/Pods-Firestore_Tests_iOS/Pods-Firestore_Tests_iOS.debug.xcconfig"; sourceTree = "<group>"; };
 		ECEBABC7E7B693BE808A1052 /* Pods_Firestore_IntegrationTests_iOS.framework */ = {isa = PBXFileReference; explicitFileType = wrapper.framework; includeInIndex = 0; path = Pods_Firestore_IntegrationTests_iOS.framework; sourceTree = BUILT_PRODUCTS_DIR; };
 		ED4B3E3EA0EBF3ED19A07060 /* grpc_stream_tester.h */ = {isa = PBXFileReference; includeInIndex = 1; lastKnownFileType = sourcecode.c.h; path = grpc_stream_tester.h; sourceTree = "<group>"; };
@@ -1951,10 +1948,10 @@
 			isa = PBXSourcesBuildPhase;
 			buildActionMask = 2147483647;
 			files = (
-				DE84BBB921C1A6ED0048A176 /* FSTHelpers.mm in Sources */,
+				DE65B16F21FFAEA300CC4A09 /* FSTAPIHelpers.mm in Sources */,
+				DE65B17021FFAECB00CC4A09 /* FSTHelpers.mm in Sources */,
 				544A20EE20F6C10C004E52CD /* BasicCompileTests.swift in Sources */,
 				5495EB032040E90200EBA509 /* CodableGeoPointTests.swift in Sources */,
-				DE84BBB421C18F060048A176 /* FSTAPIHelpers.mm in Sources */,
 				DE26C61621C15FCC00DE141A /* CodableDocumentTests.swift in Sources */,
 				DE958C0521FA82D200E6C1C5 /* CodableTimestampTests.swift in Sources */,
 			);
